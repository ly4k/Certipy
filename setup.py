--- conflicted
+++ resolved
@@ -12,7 +12,6 @@
     long_description=readme,
     long_description_content_type="text/markdown",
     install_requires=[
-<<<<<<< HEAD
         "asn1crypto~=1.5.1",
         "cryptography~=42.0.8",
         "impacket~=0.12.0",
@@ -27,21 +26,7 @@
         'wmi~=1.4.9; platform_system=="Windows"',
         "pycryptodome~=3.22.0",
         'unicrypto~=0.0.10; platform_system=="Windows"'
-=======
-        "asn1crypto",
-        "cryptography>=37.0",
-        "impacket",
-        "ldap3",
-        "pyasn1==0.4.8",
-        "dnspython",
-        "dsinternals",
-        "pyopenssl>=22.0.0",
-        "requests",
-        "requests_ntlm",
-        'winacl; platform_system=="Windows"',
-        'wmi; platform_system=="Windows"',
-        'bs4',
->>>>>>> 45c5358c
+        'bs4~=0.0.2',
     ],
     packages=[
         "certipy",
