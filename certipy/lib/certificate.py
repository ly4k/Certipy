--- conflicted
+++ resolved
@@ -346,18 +346,16 @@
     key_size: int = 2048,
     subject: str = None,
     renewal_cert: x509.Certificate = None,
-<<<<<<< HEAD
-    smime: str = None,
-=======
     application_policies: List[str] = None,  # Application policies parameter
->>>>>>> 39329457
 ) -> Tuple[x509.CertificateSigningRequest, rsa.RSAPrivateKey]:
     if key is None:
         logging.debug("Generating RSA key")
         key = generate_rsa_key(key_size)
 
+    # csr = asn1csr.CertificationRequest()
     certification_request_info = asn1csr.CertificationRequestInfo()
     certification_request_info["version"] = "v1"
+    # csr = x509.CertificateSigningRequestBuilder()
 
     if subject:
         subject_name = get_subject_from_str(subject)
