import argparse
import base64
import math
import os
import struct
import sys
from typing import List, Tuple

from asn1crypto import cms as asn1cms
from asn1crypto import core as asn1core
from asn1crypto import csr as asn1csr
from asn1crypto import x509 as asn1x509
from cryptography import x509
from cryptography.hazmat.primitives import hashes, serialization
from cryptography.hazmat.primitives.asymmetric import padding, rsa
from cryptography.hazmat.primitives.ciphers import Cipher, algorithms, modes
from cryptography.hazmat.primitives.padding import PKCS7
from cryptography.hazmat.primitives.serialization import (
    Encoding,
    NoEncryption,
    PrivateFormat,
    PublicFormat,
    pkcs12,
)
from cryptography.x509 import SubjectKeyIdentifier
from cryptography.x509.oid import ExtensionOID, NameOID
from impacket.dcerpc.v5.nrpc import checkNullString
from pyasn1.codec.der import decoder, encoder
from pyasn1.type.char import UTF8String

from certipy.lib.logger import logging

DN_MAP = {
    "CN": NameOID.COMMON_NAME,
    "SN": NameOID.SURNAME,
    "SERIALNUMBER": NameOID.SERIAL_NUMBER,
    "C": NameOID.COUNTRY_NAME,
    "L": NameOID.LOCALITY_NAME,
    "S": NameOID.STATE_OR_PROVINCE_NAME,
    "ST": NameOID.STATE_OR_PROVINCE_NAME,
    "STREET": NameOID.STREET_ADDRESS,
    "O": NameOID.ORGANIZATION_NAME,
    "OU": NameOID.ORGANIZATIONAL_UNIT_NAME,
    "T": NameOID.TITLE,
    "TITLE": NameOID.TITLE,
    "G": NameOID.GIVEN_NAME,
    "GN": NameOID.GIVEN_NAME,
    "E": NameOID.EMAIL_ADDRESS,
    "UID": NameOID.USER_ID,
    "DC": NameOID.DOMAIN_COMPONENT,
}

asn1x509.ExtensionId._map.update(
    {
        "1.3.6.1.4.1.311.25.2": "security_ext",
    }
)

asn1x509.Extension._oid_specs.update(
    {
        "security_ext": asn1x509.GeneralNames,
    }
)

PRINCIPAL_NAME = x509.ObjectIdentifier("1.3.6.1.4.1.311.20.2.3")
NTDS_CA_SECURITY_EXT = x509.ObjectIdentifier("1.3.6.1.4.1.311.25.2")
NTDS_OBJECTSID = x509.ObjectIdentifier("1.3.6.1.4.1.311.25.2.1")

szOID_RENEWAL_CERTIFICATE = asn1cms.ObjectIdentifier("1.3.6.1.4.1.311.13.1")
szOID_ENCRYPTED_KEY_HASH = asn1cms.ObjectIdentifier("1.3.6.1.4.1.311.21.21")
szOID_PRINCIPAL_NAME = asn1cms.ObjectIdentifier("1.3.6.1.4.1.311.20.2.3")
szOID_ENCRYPTED_KEY_HASH = asn1cms.ObjectIdentifier("1.3.6.1.4.1.311.21.21")
szOID_CMC_ADD_ATTRIBUTES = asn1cms.ObjectIdentifier("1.3.6.1.4.1.311.10.10.1")
szOID_NTDS_CA_SECURITY_EXT = asn1cms.ObjectIdentifier("1.3.6.1.4.1.311.25.2")
szOID_NTDS_OBJECTSID = asn1cms.ObjectIdentifier("1.3.6.1.4.1.311.25.2.1")

<<<<<<< HEAD
# https://learn.microsoft.com/en-us/windows/win32/api/certenroll/nn-certenroll-ix509extensionsmimecapabilities
smimedict = {
    "des":"1.3.14.3.2.7",
    "rc4":"1.2.840.113549.3.4",
    "3des":"1.2.840.113549.1.9.16.3.6",
    "aes128":"2.16.840.1.101.3.4.1.5",
    "aes192":"2.16.840.1.101.3.4.1.25",
    "aes256":"2.16.840.1.101.3.4.1.45",
}
=======
>>>>>>> d87bbf36

class TaggedCertificationRequest(asn1core.Sequence):
    _fields = [
        ("bodyPartID", asn1core.Integer),
        ("certificationRequest", asn1csr.CertificationRequest),
    ]


class TaggedRequest(asn1core.Choice):
    _alternatives = [
        ("tcr", TaggedCertificationRequest, {"implicit": 0}),
        ("crm", asn1core.Any, {"implicit": 1}),
        ("orm", asn1core.Any, {"implicit": 2}),
    ]


class TaggedAttribute(asn1core.Sequence):
    _fields = [
        ("bodyPartID", asn1core.Integer),
        ("attrType", asn1core.ObjectIdentifier),
        ("attrValues", asn1cms.SetOfAny),
    ]


class TaggedAttributes(asn1core.SequenceOf):
    _child_spec = TaggedAttribute


class TaggedRequests(asn1core.SequenceOf):
    _child_spec = TaggedRequest


class TaggedContentInfos(asn1core.SequenceOf):
    _child_spec = asn1core.Any  # not implemented


class OtherMsgs(asn1core.SequenceOf):
    _child_spec = asn1core.Any  # not implemented


class PKIData(asn1core.Sequence):
    _fields = [
        ("controlSequence", TaggedAttributes),
        ("reqSequence", TaggedRequests),
        ("cmsSequence", TaggedContentInfos),
        ("otherMsgSequence", OtherMsgs),
    ]


class CertReference(asn1core.SequenceOf):
    _child_spec = asn1core.Integer


class CMCAddAttributesInfo(asn1core.Sequence):
    _fields = [
        ("data_reference", asn1core.Integer),
        ("cert_reference", CertReference),
        ("attributes", asn1csr.SetOfAttributes),
    ]


class EnrollmentNameValuePair(asn1core.Sequence):
    _fields = [
        ("name", asn1core.BMPString),
        ("value", asn1core.BMPString),
    ]


class EnrollmentNameValuePairs(asn1core.SetOf):
    _child_spec = EnrollmentNameValuePair


def cert_id_to_parts(identifications: List[Tuple[str, str]]) -> Tuple[str, str]:
    usernames = []
    domains = []

    if len(identifications) == 0:
        return (None, None)

    for id_type, identification in identifications:
        if id_type != "DNS Host Name" and id_type != "UPN":
            continue

        if id_type == "DNS Host Name":
            parts = identification.split(".")
            if len(parts) == 1:
                cert_username = identification
                cert_domain = ""
            else:
                cert_username = parts[0] + "$"
                cert_domain = ".".join(parts[1:])
        elif id_type == "UPN":
            parts = identification.split("@")
            if len(parts) == 1:
                cert_username = identification
                cert_domain = ""
            else:
                cert_username = "@".join(parts[:-1])
                cert_domain = parts[-1]

        usernames.append(cert_username)
        domains.append(cert_domain)
    return ("_".join(usernames), "_".join(domains))


def csr_to_der(csr: x509.CertificateSigningRequest) -> bytes:
    return csr.public_bytes(Encoding.DER)


def csr_to_pem(csr: x509.CertificateSigningRequest) -> bytes:
    pem = csr.public_bytes(Encoding.PEM)
    return csr.public_bytes(Encoding.PEM)


def cert_to_pem(cert: x509.Certificate) -> bytes:
    return cert.public_bytes(Encoding.PEM)


def cert_to_der(cert: x509.Certificate) -> bytes:
    return cert.public_bytes(Encoding.DER)


def key_to_pem(key: rsa.RSAPrivateKey) -> bytes:
    return key.private_bytes(
        Encoding.PEM, PrivateFormat.PKCS8, encryption_algorithm=NoEncryption()
    )


def key_to_der(key: rsa.RSAPrivateKey) -> bytes:
    return key.private_bytes(
        Encoding.DER, PrivateFormat.PKCS8, encryption_algorithm=NoEncryption()
    )


def der_to_pem(der: bytes, pem_type: str) -> bytes:
    pem_type = pem_type.upper()
    b64_data = base64.b64encode(der).decode()
    return "-----BEGIN %s-----\n%s\n-----END %s-----\n" % (
        pem_type,
        "\n".join([b64_data[i : i + 64] for i in range(0, len(b64_data), 64)]),
        pem_type,
    )


def der_to_csr(csr: bytes) -> x509.CertificateSigningRequest:
    return x509.load_der_x509_csr(csr)


def der_to_key(key: bytes) -> rsa.RSAPrivateKey:
    return serialization.load_der_private_key(key, None)


def pem_to_key(key: bytes) -> rsa.RSAPrivateKey:
    return serialization.load_pem_private_key(key, None)


def der_to_cert(certificate: bytes) -> x509.Certificate:
    return x509.load_der_x509_certificate(certificate)


def pem_to_cert(certificate: bytes) -> x509.Certificate:
    return x509.load_pem_x509_certificate(certificate)


def private_key_to_ms_blob(private_key: rsa.RSAPrivateKey):
    bitlen = private_key.key_size
    private_numbers = private_key.private_numbers()
    public_numbers = private_numbers.public_numbers

    bitlen8 = math.ceil(bitlen / 8)
    bitlen16 = math.ceil(bitlen / 16)

    return struct.pack(
        "<bbHI4sII%ds%ds%ds%ds%ds%ds%ds"
        % (bitlen8, bitlen16, bitlen16, bitlen16, bitlen16, bitlen16, bitlen8),
        7,
        2,
        0,
        41984,
        b"RSA2",
        bitlen,
        public_numbers.e,
        public_numbers.n.to_bytes(bitlen8, "little"),
        private_numbers.p.to_bytes(bitlen16, "little"),
        private_numbers.q.to_bytes(bitlen16, "little"),
        private_numbers.dmp1.to_bytes(bitlen16, "little"),
        private_numbers.dmq1.to_bytes(bitlen16, "little"),
        private_numbers.iqmp.to_bytes(bitlen16, "little"),
        private_numbers.d.to_bytes(bitlen8, "little"),
    )


def get_identifications_from_certificate(
    certificate: x509.Certificate,
) -> Tuple[str, str]:
    identifications = []
    try:
        san = certificate.extensions.get_extension_for_oid(
            ExtensionOID.SUBJECT_ALTERNATIVE_NAME
        )

        for name in san.value.get_values_for_type(x509.OtherName):
            if name.type_id == PRINCIPAL_NAME:
                identifications.append(
                    (
                        "UPN",
                        decoder.decode(name.value, asn1Spec=UTF8String)[0].decode(),
                    )
                )

        for name in san.value.get_values_for_type(x509.DNSName):
            identifications.append(("DNS Host Name", name))
    except:
        pass

    return identifications


def get_object_sid_from_certificate(
    certificate: x509.Certificate,
) -> str:
    try:
        object_sid = certificate.extensions.get_extension_for_oid(NTDS_CA_SECURITY_EXT)

        sid = object_sid.value.value
        return sid[sid.find(b"S-1-5") :].decode()
    except:
        pass

    return None


def create_pfx(key: rsa.RSAPrivateKey, cert: x509.Certificate, password=None) -> bytes:
    encryption = NoEncryption()
    if (password != None):
        encryption = (
            PrivateFormat.PKCS12.encryption_builder().
            kdf_rounds(50000).
            key_cert_algorithm(pkcs12.PBES.PBESv1SHA1And3KeyTripleDESCBC).
            hmac_hash(hashes.SHA1()).build(bytes(password, 'utf-8'))
        )

    return pkcs12.serialize_key_and_certificates(
        name=b"",
        key=key,
        cert=cert,
        cas=None,
        encryption_algorithm=encryption,
    )


def load_pfx(
    pfx: bytes, password: bytes = None
) -> Tuple[rsa.RSAPrivateKey, x509.Certificate, None]:
    return pkcs12.load_key_and_certificates(pfx, password)[:-1]


def generate_rsa_key(key_size: int = 2048) -> rsa.RSAPrivateKey:
    return rsa.generate_private_key(public_exponent=0x10001, key_size=key_size)


def create_csr(
    username: str,
    alt_dns: bytes = None,
    alt_upn: bytes = None,
    alt_sid: bytes = None,
    key: rsa.RSAPrivateKey = None,
    key_size: int = 2048,
    subject: str = None,
    renewal_cert: x509.Certificate = None,
    application_policies: List[str] = None,  # Application policies parameter
<<<<<<< HEAD
    smime: str = None,
=======
>>>>>>> d87bbf36
) -> Tuple[x509.CertificateSigningRequest, rsa.RSAPrivateKey]:
    if key is None:
        logging.debug("Generating RSA key")
        key = generate_rsa_key(key_size)

    certification_request_info = asn1csr.CertificationRequestInfo()
    certification_request_info["version"] = "v1"

    if subject:
        subject_name = get_subject_from_str(subject)
    else:
        subject_name = x509.Name(
            [
                x509.NameAttribute(NameOID.COMMON_NAME, username.capitalize()),
            ]
        )

    certification_request_info["subject"] = asn1csr.Name.load(
        subject_name.public_bytes()
    )

    public_key = key.public_key().public_bytes(
        Encoding.DER, PublicFormat.SubjectPublicKeyInfo
    )

    subject_pk_info = asn1csr.PublicKeyInfo.load(public_key)
    certification_request_info["subject_pk_info"] = subject_pk_info

    cri_attributes = []
    if alt_dns or alt_upn:
        general_names = []

        if alt_dns:
            if type(alt_dns) == bytes:
                alt_dns = alt_dns.decode()
            general_names.append(asn1x509.GeneralName({"dns_name": alt_dns}))

        if alt_upn:
            if type(alt_upn) == bytes:
                alt_upn = alt_upn.decode()

            general_names.append(
                asn1x509.GeneralName(
                    {
                        "other_name": asn1x509.AnotherName(
                            {
                                "type_id": szOID_PRINCIPAL_NAME,
                                "value": asn1x509.UTF8String(alt_upn).retag(
                                    {"explicit": 0}
                                ),
                            }
                        )
                    }
                )
            )

        san_extension = asn1x509.Extension(
            {"extn_id": "subject_alt_name", "extn_value": general_names}
        )

        set_of_extensions = asn1csr.SetOfExtensions([[san_extension]])

        cri_attribute = asn1csr.CRIAttribute(
            {"type": "extension_request", "values": set_of_extensions}
        )

        cri_attributes.append(cri_attribute)

    if smime:
        asn1x509.ExtensionId._map.update(
            {
                "1.2.840.113549.1.9.15": "smime_capability",
            }
        )
        
        asn1x509.Extension._oid_specs.update(
            {
                "smime_capability": asn1core.ObjectIdentifier,
            }
        ) 
        # https://learn.microsoft.com/en-us/windows/win32/api/certenroll/nn-certenroll-ix509extensionsmimecapabilities
        smime_extension = asn1x509.Extension(
                {"extn_id": "1.2.840.113549.1.9.15", "extn_value": smimedict[smime]}
        )

        set_of_extensions = asn1csr.SetOfExtensions([[smime_extension]])

        cri_attribute = asn1csr.CRIAttribute(
            {"type": "extension_request", "values": set_of_extensions}
        )

        cri_attributes.append(cri_attribute)

    if alt_sid:
        if type(alt_sid) == str:
            alt_sid = alt_sid.encode()

        san_extension = asn1x509.Extension(
            {"extn_id": "security_ext", "extn_value": [asn1x509.GeneralName(
                {
                    "other_name": asn1x509.AnotherName(
                        {
                            "type_id": szOID_NTDS_OBJECTSID,
                            "value": asn1x509.OctetString(alt_sid).retag(
                                {"explicit": 0}
                            ),
                        }
                    )
                }
            )]}
        )

        set_of_extensions = asn1csr.SetOfExtensions([[san_extension]])

        cri_attribute = asn1csr.CRIAttribute(
            {"type": "extension_request", "values": set_of_extensions}
        )

        cri_attributes.append(cri_attribute)

    if renewal_cert:
        cri_attributes.append(
            asn1csr.CRIAttribute(
                {
                    "type": "1.3.6.1.4.1.311.13.1",
                    "values": asn1x509.SetOf(
                        [asn1x509.Certificate.load(cert_to_der(renewal_cert))],
                        spec=asn1x509.Certificate,
                    ),
                }
            )
        )

    # Add Microsoft Application Policies (Windows-specific)
    if application_policies:
        # Convert each policy OID string to asn1x509.PolicyIdentifier
        application_policy_oids = [
            asn1x509.PolicyInformation({
                'policy_identifier': asn1x509.PolicyIdentifier(ap)
            }) for ap in application_policies
        ]

        # Convert CertificatePolicies to a DER-encoded byte string
        cert_policies = asn1x509.CertificatePolicies(application_policy_oids)
        der_encoded_cert_policies = cert_policies.dump()
        
        app_policy_extension = asn1x509.Extension(
            {
                "extn_id": "1.3.6.1.4.1.311.21.10",  # OID for Microsoft Application Policies
                "critical": False,
                "extn_value": asn1x509.ParsableOctetString(der_encoded_cert_policies)
            }
        )

        set_of_extensions = asn1csr.SetOfExtensions([[app_policy_extension]])
        cri_attribute = asn1csr.CRIAttribute(
            {"type": "extension_request", "values": set_of_extensions}
        )
        cri_attributes.append(cri_attribute)

    certification_request_info["attributes"] = cri_attributes

    signature = rsa_pkcs1v15_sign(certification_request_info.dump(), key)

    csr = asn1csr.CertificationRequest(
        {
            "certification_request_info": certification_request_info,
            "signature_algorithm": asn1csr.SignedDigestAlgorithm(
                {"algorithm": "sha256_rsa"}
            ),
            "signature": signature,
        }
    )

    return (der_to_csr(csr.dump()), key)

def rsa_pkcs1v15_sign(
    data: bytes, key: rsa.RSAPrivateKey, hash: hashes.HashAlgorithm = hashes.SHA256
):
    return key.sign(data, padding.PKCS1v15(), hash())


def hash_digest(data: bytes, hash: hashes.Hash):
    digest = hashes.Hash(hash())
    digest.update(data)
    return digest.finalize()


def create_renewal(
    request: bytes,
    cert: x509.Certificate,
    key: rsa.RSAPrivateKey,
):
    x509_cert = asn1x509.Certificate.load(cert_to_der(cert))
    signature_hash_algorithm = cert.signature_hash_algorithm.__class__

    # SignerInfo

    issuer_and_serial = asn1cms.IssuerAndSerialNumber(
        {
            "issuer": x509_cert.issuer,
            "serial_number": x509_cert.serial_number,
        }
    )

    digest_algorithm = asn1cms.DigestAlgorithm(
        {"algorithm": signature_hash_algorithm.name}
    )

    signed_attribs = asn1cms.CMSAttributes(
        [
            asn1cms.CMSAttribute(
                {
                    "type": "1.3.6.1.4.1.311.13.1",
                    "values": asn1cms.SetOfAny(
                        [asn1x509.Certificate.load(cert_to_der(cert))],
                        spec=asn1x509.Certificate,
                    ),
                }
            ),
            asn1cms.CMSAttribute(
                {
                    "type": "message_digest",
                    "values": [hash_digest(request, signature_hash_algorithm)],
                }
            ),
        ]
    )

    attribs_signature = rsa_pkcs1v15_sign(
        signed_attribs.dump(), key, hash=signature_hash_algorithm
    )

    signer_info = asn1cms.SignerInfo(
        {
            "version": 1,
            "sid": issuer_and_serial,
            "digest_algorithm": digest_algorithm,
            "signature_algorithm": x509_cert["signature_algorithm"],
            "signature": attribs_signature,
            "signed_attrs": signed_attribs,
        }
    )

    # SignedData

    content_info = asn1cms.EncapsulatedContentInfo(
        {
            "content_type": "data",
            "content": request,
        }
    )

    signed_data = asn1cms.SignedData(
        {
            "version": 3,
            "digest_algorithms": [digest_algorithm],
            "encap_content_info": content_info,
            "certificates": [asn1cms.CertificateChoices({"certificate": x509_cert})],
            "signer_infos": [signer_info],
        }
    )

    # CMC

    cmc = asn1cms.ContentInfo(
        {
            "content_type": "signed_data",
            "content": signed_data,
        }
    )

    return cmc.dump()


def create_on_behalf_of(
    request: bytes,
    on_behalf_of: str,
    cert: x509.Certificate,
    key: rsa.RSAPrivateKey,
):
    x509_cert = asn1x509.Certificate.load(cert_to_der(cert))
    signature_hash_algorithm = cert.signature_hash_algorithm.__class__

    # SignerInfo

    issuer_and_serial = asn1cms.IssuerAndSerialNumber(
        {
            "issuer": x509_cert.issuer,
            "serial_number": x509_cert.serial_number,
        }
    )

    digest_algorithm = asn1cms.DigestAlgorithm(
        {"algorithm": signature_hash_algorithm.name}
    )

    requester_name = EnrollmentNameValuePair(
        {
            "name": checkNullString("requestername"),
            "value": checkNullString(on_behalf_of),
        }
    )

    signed_attribs = asn1cms.CMSAttributes(
        [
            asn1cms.CMSAttribute(
                {"type": "1.3.6.1.4.1.311.13.2.1", "values": [requester_name]}
            ),
            asn1cms.CMSAttribute(
                {
                    "type": "message_digest",
                    "values": [hash_digest(request, signature_hash_algorithm)],
                }
            ),
        ]
    )

    attribs_signature = rsa_pkcs1v15_sign(
        signed_attribs.dump(), key, hash=signature_hash_algorithm
    )

    signer_info = asn1cms.SignerInfo(
        {
            "version": 1,
            "sid": issuer_and_serial,
            "digest_algorithm": digest_algorithm,
            "signature_algorithm": x509_cert["signature_algorithm"],
            "signature": attribs_signature,
            "signed_attrs": signed_attribs,
        }
    )

    # SignedData

    content_info = asn1cms.EncapsulatedContentInfo(
        {
            "content_type": "data",
            "content": request,
        }
    )

    signed_data = asn1cms.SignedData(
        {
            "version": 3,
            "digest_algorithms": [digest_algorithm],
            "encap_content_info": content_info,
            "certificates": [asn1cms.CertificateChoices({"certificate": x509_cert})],
            "signer_infos": [signer_info],
        }
    )

    # CMC

    cmc = asn1cms.ContentInfo(
        {
            "content_type": "signed_data",
            "content": signed_data,
        }
    )

    return cmc.dump()


def create_key_archival(
    csr: x509.CertificateSigningRequest,
    private_key: rsa.RSAPrivateKey,
    cax_cert: x509.Certificate,
):
    x509_cax_cert = asn1x509.Certificate.load(cert_to_der(cax_cert))
    x509_csr = asn1csr.CertificationRequest.load(cert_to_der(csr))

    signature_hash_algorithm = csr.signature_hash_algorithm.__class__
    symmetric_key = os.urandom(32)
    iv = os.urandom(16)
    cax_key = cax_cert.public_key()
    encrypted_key = cax_key.encrypt(symmetric_key, padding.PKCS1v15())

    # EnvelopedData

    cax_issuer_and_serial = asn1cms.IssuerAndSerialNumber(
        {
            "issuer": x509_cax_cert.issuer,
            "serial_number": x509_cax_cert.serial_number,
        }
    )
    recipient_info = asn1cms.KeyTransRecipientInfo(
        {
            "version": 0,
            "rid": cax_issuer_and_serial,
            "key_encryption_algorithm": asn1cms.KeyEncryptionAlgorithm(
                {"algorithm": "rsaes_pkcs1v15"}
            ),
            "encrypted_key": encrypted_key,
        }
    )

    encryption_algorithm = asn1cms.EncryptionAlgorithm(
        {"algorithm": "aes256_cbc", "parameters": iv}
    )

    private_key_bytes = private_key_to_ms_blob(private_key)

    cipher = Cipher(algorithms.AES(symmetric_key), modes.CBC(iv))

    padder = PKCS7(encryption_algorithm.encryption_block_size * 8).padder()
    padded_private_key_bytes = padder.update(private_key_bytes) + padder.finalize()
    encryptor = cipher.encryptor()

    encrypted_private_key_bytes = (
        encryptor.update(padded_private_key_bytes) + encryptor.finalize()
    )

    encrypted_content_info = asn1cms.EncryptedContentInfo(
        {
            "content_type": "data",
            "content_encryption_algorithm": encryption_algorithm,
            "encrypted_content": encrypted_private_key_bytes,
        }
    )

    enveloped_data = asn1cms.EnvelopedData(
        {
            "version": 0,
            "recipient_infos": asn1cms.RecipientInfos([recipient_info]),
            "encrypted_content_info": encrypted_content_info,
        }
    )

    enveloped_data_info = asn1cms.ContentInfo(
        {
            "content_type": "1.2.840.113549.1.7.3",
            "content": enveloped_data,
        }
    )

    encrypted_key_hash = hash_digest(
        enveloped_data_info.dump(), signature_hash_algorithm
    )

    # PKIData

    attributes = asn1csr.SetOfAttributes(
        [
            asn1csr.Attribute(
                {
                    "type": szOID_ENCRYPTED_KEY_HASH,
                    "values": [asn1core.OctetString(encrypted_key_hash)],
                }
            )
        ]
    )

    attributes_info = CMCAddAttributesInfo(
        {"data_reference": 0, "cert_reference": [1], "attributes": attributes}
    )

    tagged_attribute = TaggedAttribute(
        {
            "bodyPartID": 2,
            "attrType": szOID_CMC_ADD_ATTRIBUTES,
            "attrValues": [attributes_info],
        }
    )

    tagged_request = TaggedRequest(
        {
            "tcr": TaggedCertificationRequest(
                {
                    "bodyPartID": 1,
                    "certificationRequest": asn1csr.CertificationRequest().load(
                        cert_to_der(csr)
                    ),
                }
            )
        }
    )

    pki_data = PKIData(
        {
            "controlSequence": [tagged_attribute],
            "reqSequence": [tagged_request],
            "cmsSequence": TaggedContentInfos([]),
            "otherMsgSequence": OtherMsgs([]),
        }
    )

    pki_data_bytes = pki_data.dump()

    cmc_request_hash = hash_digest(pki_data_bytes, signature_hash_algorithm)

    # SignerInfo

    digest_algorithm = asn1cms.DigestAlgorithm(
        {"algorithm": signature_hash_algorithm.name}
    )

    skid = SubjectKeyIdentifier.from_public_key(csr.public_key()).digest

    signed_attribs = asn1cms.CMSAttributes(
        [
            asn1cms.CMSAttribute(
                {"type": "content_type", "values": ["1.3.6.1.5.5.7.12.2"]}
            ),
            asn1cms.CMSAttribute(
                {
                    "type": "message_digest",
                    "values": [cmc_request_hash],
                }
            ),
        ]
    )

    attribs_signature = rsa_pkcs1v15_sign(
        signed_attribs.dump(), private_key, hash=signature_hash_algorithm
    )

    signer_info = asn1cms.SignerInfo(
        {
            "version": 3,
            "sid": asn1cms.SignerIdentifier({"subject_key_identifier": skid}),
            "digest_algorithm": digest_algorithm,
            "signature_algorithm": x509_csr["signature_algorithm"],
            "signature": attribs_signature,
            "signed_attrs": signed_attribs,
            "unsigned_attrs": asn1cms.CMSAttributes(
                [
                    asn1cms.CMSAttribute(
                        {
                            "type": "1.3.6.1.4.1.311.21.13",
                            "values": [enveloped_data_info],
                        }
                    )
                ]
            ),
        }
    )

    # SignedData

    content_info = asn1cms.EncapsulatedContentInfo(
        {
            "content_type": "1.3.6.1.5.5.7.12.2",
            "content": pki_data_bytes,
        }
    )

    signed_data = asn1cms.SignedData(
        {
            "version": 3,
            "digest_algorithms": [digest_algorithm],
            "encap_content_info": content_info,
            "signer_infos": [signer_info],
        }
    )

    # CMC

    cmc = asn1cms.ContentInfo(
        {
            "content_type": "signed_data",
            "content": signed_data,
        }
    )

    return cmc.dump()


def entry(options: argparse.Namespace) -> None:
    cert, key = None, None

    if not any([options.pfx, options.cert, options.key]):
        logging.error("-pfx, -cert, or -key is required")
        return

    if options.pfx:
        password = None
        if options.password:
            logging.debug(
                "Loading PFX %s with password %s" % (repr(options.pfx), password)
            )
            password = options.password.encode()
        else:
            logging.debug("Loading PFX %s without password" % repr(options.pfx))

        with open(options.pfx, "rb") as f:
            pfx = f.read()

        key, cert = load_pfx(pfx, password)

    if options.cert:
        logging.debug("Loading certificate from %s" % repr(options.cert))

        with open(options.cert, "rb") as f:
            cert = f.read()
        try:
            cert = pem_to_cert(cert)
        except Exception:
            cert = der_to_cert(cert)

    if options.key:
        logging.debug("Loading private key from %s" % repr(options.cert))

        with open(options.key, "rb") as f:
            key = f.read()
        try:
            key = pem_to_key(key)
        except Exception:
            key = der_to_key(key)

    if options.export:
        pfx = create_pfx(key, cert)
        if options.out:
            logging.info("Writing PFX to %s" % repr(options.out))

            with open(options.out, "wb") as f:
                f.write(pfx)
        else:
            sys.stdout.buffer.write(pfx)
    else:
        output = ""
        log_str = ""
        if cert and not options.nocert:
            output += cert_to_pem(cert).decode()
            log_str += "certificate"
            if key:
                log_str += " and "

        if key and not options.nokey:
            output += key_to_pem(key).decode()
            log_str += "private key"

        if len(output) == 0:
            logging.error("Output is empty")
            return

        if options.out:
            logging.info("Writing %s to %s" % (log_str, repr(options.out)))

            with open(options.out, "w") as f:
                f.write(output)
        else:
            print(output)


def dn_to_components(dn):
    components = []
    component = ""
    escape_sequence = False
    for c in dn:
        if c == "\\":
            escape_sequence = True
        elif escape_sequence and c != " ":
            escape_sequence = False
        elif c == ",":
            if "=" in component:
                attr_name, _, value = component.partition("=")
                component = (attr_name.strip().upper(), value.strip())
                components.append(component)
                component = ""
                continue

        component += c

    attr_name, _, value = component.partition("=")
    component = (attr_name.strip(), value.strip())
    components.append(component)
    return components


def get_subject_from_str(subject) -> x509.Name:
    return x509.Name(x509.Name.from_rfc4514_string(subject).rdns[::-1])<|MERGE_RESOLUTION|>--- conflicted
+++ resolved
@@ -74,18 +74,6 @@
 szOID_NTDS_CA_SECURITY_EXT = asn1cms.ObjectIdentifier("1.3.6.1.4.1.311.25.2")
 szOID_NTDS_OBJECTSID = asn1cms.ObjectIdentifier("1.3.6.1.4.1.311.25.2.1")
 
-<<<<<<< HEAD
-# https://learn.microsoft.com/en-us/windows/win32/api/certenroll/nn-certenroll-ix509extensionsmimecapabilities
-smimedict = {
-    "des":"1.3.14.3.2.7",
-    "rc4":"1.2.840.113549.3.4",
-    "3des":"1.2.840.113549.1.9.16.3.6",
-    "aes128":"2.16.840.1.101.3.4.1.5",
-    "aes192":"2.16.840.1.101.3.4.1.25",
-    "aes256":"2.16.840.1.101.3.4.1.45",
-}
-=======
->>>>>>> d87bbf36
 
 class TaggedCertificationRequest(asn1core.Sequence):
     _fields = [
@@ -357,17 +345,16 @@
     subject: str = None,
     renewal_cert: x509.Certificate = None,
     application_policies: List[str] = None,  # Application policies parameter
-<<<<<<< HEAD
     smime: str = None,
-=======
->>>>>>> d87bbf36
 ) -> Tuple[x509.CertificateSigningRequest, rsa.RSAPrivateKey]:
     if key is None:
         logging.debug("Generating RSA key")
         key = generate_rsa_key(key_size)
 
+    # csr = asn1csr.CertificationRequest()
     certification_request_info = asn1csr.CertificationRequestInfo()
     certification_request_info["version"] = "v1"
+    # csr = x509.CertificateSigningRequestBuilder()
 
     if subject:
         subject_name = get_subject_from_str(subject)
