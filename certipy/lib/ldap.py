import ssl
from typing import Any, List, Union

import ldap3
from ldap3.core.results import RESULT_STRONGER_AUTH_REQUIRED
from ldap3.protocol.microsoft import security_descriptor_control

from certipy.lib.constants import WELLKNOWN_SIDS
from certipy.lib.kerberos import get_kerberos_type1
from certipy.lib.logger import logging
from certipy.lib.target import Target


# https://github.com/fox-it/BloodHound.py/blob/d665959c58d881900378040e6670fa12f801ccd4/bloodhound/ad/utils.py#L216
def get_account_type(entry: "LDAPEntry"):
    account_type = entry.get("sAMAccountType")
    if account_type in [268435456, 268435457, 536870912, 536870913]:
        return "Group"
    elif entry.get("msDS-GroupMSAMembership"):
        return "User"
    elif account_type in [805306369]:
        return "Computer"
    elif account_type in [805306368]:
        return "User"
    elif account_type in [805306370]:
        return "trustaccount"
    else:
        return "Domain"


class LDAPEntry(dict):
    def get(self, key):
        if key not in self.__getitem__("attributes").keys():
            return None
        item = self.__getitem__("attributes").__getitem__(key)

        if isinstance(item, list) and len(item) == 0:
            return None

        return item

    def set(self, key, value):
        return self.__getitem__("attributes").__setitem__(key, value)

    def get_raw(self, key):
        if key not in self.__getitem__("raw_attributes").keys():
            return None
        return self.__getitem__("raw_attributes").__getitem__(key)


class LDAPConnection:
    def __init__(self, target: Target, scheme: str = "ldaps"):
        self.target = target
        self.scheme = scheme
        if self.scheme == "ldap":
            if target.ldap_port is not None:
                self.port = int(target.ldap_port)
            else:
                self.port = 389
        elif self.scheme == "ldaps":
            if target.ldap_port is not None:
                self.port = int(target.ldap_port)
            else:
                self.port = 636

        self.default_path: str = None
        self.configuration_path: str = None
        self.ldap_server: ldap3.Server = None
        self.ldap_conn: ldap3.Connection = None
        self.domain: str = None

        self.sid_map = {}

        self._machine_account_quota = None
        self._domain_sid = None
        self._users = {}
        self._user_sids = {}

    def connect(self, version: ssl._SSLMethod = None) -> None:
<<<<<<< HEAD
        if self.target.auth_type == 'simple':
            user = f'{self.target.username}@{self.target.domain}'
            auth_type = ldap3.SIMPLE
        else:
            user = "%s\\%s" % (self.target.domain, self.target.username)
            auth_type = ldap3.NTLM
=======
        user = "%s\\%s" % (self.target.domain, self.target.username)
        user_upn = "%s@%s" % (self.target.username, self.target.domain)
>>>>>>> ba1c211d

        if version is None:
            try:
                self.connect(version=ssl.PROTOCOL_TLSv1_2)
            except ldap3.core.exceptions.LDAPSocketOpenError as e:
                if self.scheme != "ldaps":
                    logging.warning(
                        "Got error while trying to connecto to LDAP: %s" % e
                    )
                self.connect(version=ssl.PROTOCOL_TLSv1)
            return
        else:
            if self.scheme == "ldaps":
                tls = ldap3.Tls(validate=ssl.CERT_NONE, version=version,
                                ciphers='ALL:@SECLEVEL=0')
                ldap_server = ldap3.Server(
                    self.target.target_ip,
                    use_ssl=True,
                    port=self.port,
                    get_info=ldap3.ALL,
                    tls=tls,
                    connect_timeout=self.target.timeout,
                )
            else:
                if self.target.ldap_channel_binding:
                    raise Exception("LDAP channel binding is only available with LDAPS")
                ldap_server = ldap3.Server(
                    self.target.target_ip,
                    use_ssl=False,
                    port=self.port,
                    get_info=ldap3.ALL,
                    connect_timeout=self.target.timeout,
                )

<<<<<<< HEAD
            logging.debug("Authenticating to LDAP server on port %s", self.port)
=======
            logging.debug(f"Authenticating to LDAP server{' using SIMPLE authentication' if self.target.do_simple else ''}")
>>>>>>> ba1c211d

            if self.target.do_kerberos or self.target.use_sspi:
                ldap_conn = ldap3.Connection(
                    ldap_server, receive_timeout=self.target.timeout * 10,
                )
                self.LDAP3KerberosLogin(ldap_conn)
            else:
                if self.target.hashes is not None:
                    ldap_pass = "%s:%s" % (self.target.lmhash, self.target.nthash)
                else:
                    ldap_pass = self.target.password
                channel_binding = {}
                if self.target.ldap_channel_binding:
                    if not hasattr(ldap3, 'TLS_CHANNEL_BINDING'):
                        raise Exception("To use LDAP channel binding, install the patched ldap3 module: pip3 install git+https://github.com/ly4k/ldap3")
                    channel_binding["channel_binding"] = ldap3.TLS_CHANNEL_BINDING if self.target.ldap_channel_binding else None
                
                ldap_conn = ldap3.Connection(
                    ldap_server,
                    user=user_upn if self.target.do_simple else user,
                    password=ldap_pass,
<<<<<<< HEAD
                    authentication=auth_type,
=======
                    authentication=ldap3.SIMPLE if self.target.do_simple else ldap3.NTLM,
>>>>>>> ba1c211d
                    auto_referrals=False,
                    receive_timeout=self.target.timeout * 10,
                    **channel_binding
                )

        if not ldap_conn.bound:
            bind_result = ldap_conn.bind()
            if not bind_result:
                result = ldap_conn.result
                if (
                    result["result"] == RESULT_STRONGER_AUTH_REQUIRED
                    and self.scheme == "ldap"
                ):
                    logging.warning(
                        "LDAP Authentication is refused because LDAP signing is enabled. "
                        "Trying to connect over LDAPS instead..."
                    )
                    self.scheme = "ldaps"
                    if self.target.ldap_port is not None:
                        self.port = int(self.target.ldap_port)
                    else:
                        self.port = 636
                    return self.connect()
                else:
                    if result["description"] == "invalidCredentials" and result["message"].split(":")[0] == "80090346":
                        raise Exception(
                            "Failed to bind to LDAP. LDAP channel binding or signing is required. Use -scheme ldaps -ldap-channel-binding or try with -ldap-auth-simple"
                        )
                    raise Exception(
                        "Failed to authenticate to LDAP: (%s) %s"
                        % (result["description"], result["message"])
                    )

        if ldap_server.schema is None:
            ldap_server.get_info_from_server(ldap_conn)

            if ldap_conn.result["result"] != 0:
                if ldap_conn.result["message"].split(":")[0] == "000004DC":
                    raise Exception(
                        "Failed to bind to LDAP. This is most likely because of an invalid username specified for logon"
                    )

            if ldap_server.schema is None:
                raise Exception("Failed to get LDAP schema")

        logging.debug("Bound to %s" % ldap_server)

        self.ldap_conn = ldap_conn
        self.ldap_server = ldap_server

        self.default_path = self.ldap_server.info.other["defaultNamingContext"][0]
        self.configuration_path = self.ldap_server.info.other[
            "configurationNamingContext"
        ][0]

        logging.debug("Default path: %s" % self.default_path)
        logging.debug("Configuration path: %s" % self.configuration_path)
        self.domain = self.ldap_server.info.other["ldapServiceName"][0].split("@")[-1]

    def LDAP3KerberosLogin(self, connection: ldap3.Connection) -> bool:
        _, _, blob, username = get_kerberos_type1(
            self.target,
            target_name=self.target.remote_name,
        )

        request = ldap3.operation.bind.bind_operation(
            connection.version,
            ldap3.SASL,
            username,
            None,
            "GSS-SPNEGO",
            blob,
        )

        if connection.closed:
            connection.open(read_server_info=True)

        connection.sasl_in_progress = True
        response = connection.post_send_single_response(
            connection.send("bindRequest", request, None)
        )
        connection.sasl_in_progress = False
        if response[0]["result"] != 0:
            if response[0]["description"] == "invalidCredentials" and response[0]["message"].split(":")[0] == "80090346":
                raise Exception(
                    "Failed to bind to LDAP. LDAP channel binding or signing is required. Certipy only supports channel binding via NTLM authentication. Use -scheme ldaps -ldap-channel-binding and use a password or NTLM hash for authentication instead of Kerberos, if possible"
                )
            if response[0]["description"] == "strongerAuthRequired" and response[0]["message"].split(":")[0] == "00002028":
                raise Exception(
                    "Failed to bind to LDAP. LDAP signing is required but not supported by Certipy. Use -scheme ldaps -ldap-channel-binding and use a password or NTLM hash for authentication instead of Kerberos, if possible"
                )
            raise Exception(response)

        connection.bound = True

        return True

    def add(self, *args, **kwargs) -> Any:
        self.ldap_conn.add(*args, **kwargs)
        return self.ldap_conn.result

    def delete(self, *args, **kwargs) -> Any:
        self.ldap_conn.delete(*args, **kwargs)
        return self.ldap_conn.result

    def modify(self, *args, **kwargs) -> Any:
        self.ldap_conn.modify(*args, **kwargs)
        return self.ldap_conn.result

    def search(
        self,
        search_filter: str,
        attributes: Union[str, List[str]] = ldap3.ALL_ATTRIBUTES,
        search_base: str = None,
        query_sd: bool = False,
        **kwargs
    ) -> List["LDAPEntry"]:
        if search_base is None:
            search_base = self.default_path

        if query_sd:
            controls = security_descriptor_control(sdflags=0x5)
        else:
            controls = None

        results = self.ldap_conn.extend.standard.paged_search(
            search_base=search_base,
            search_filter=search_filter,
            attributes=attributes,
            controls=controls,
            paged_size=200,
            generator=True,
            **kwargs
        )

        if self.ldap_conn.result["result"] != 0:
            logging.warning(
                "LDAP search %s failed: (%s) %s"
                % (
                    repr(search_filter),
                    self.ldap_conn.result["description"],
                    self.ldap_conn.result["message"],
                )
            )
            return []

        entries = list(
            map(
                lambda entry: LDAPEntry(**entry),
                filter(
                    lambda entry: entry["type"] == "searchResEntry",
                    results,
                ),
            )
        )
        return entries

    def get_user(
        self, username: str, silent: bool = False, *args, **kwargs
    ) -> LDAPEntry:
        def _get_user(username, *args, **kwargs):
            sanitized_username = username.lower().strip()
            if sanitized_username in self._users:
                return self._users[sanitized_username]

            results = self.search("(sAMAccountName=%s)" % username, *args, **kwargs)
            if len(results) != 1:
                return None

            self._users[sanitized_username] = results[0]

            return results[0]

        user = _get_user(username, *args, **kwargs)
        if user is None:
            user = _get_user(username + "$")

        if user is None and silent is False:
            logging.error("Could not find user %s" % repr(username))

        return user

    @property
    def machine_account_quota(self):
        if self._machine_account_quota is not None:
            return self._machine_account_quota
        results = self.search(
            "(objectClass=domain)",
            attributes=[
                "ms-DS-MachineAccountQuota",
            ],
        )
        if len(results) != 1:
            return 0

        result = results[0]
        machine_account_quota = result.get("ms-DS-MachineAccountQuota")
        if machine_account_quota is None:
            machine_account_quota = 0

        self._machine_account_quota = machine_account_quota

        return machine_account_quota

    @property
    def domain_sid(self):
        if self._domain_sid is not None:
            return self._domain_sid

        results = self.search(
            "(objectClass=domain)",
            attributes=[
                "objectSid",
            ],
        )
        if len(results) != 1:
            return None

        result = results[0]
        domain_sid = result.get("objectSid")
        if domain_sid is None:
            domain_sid = None

        self._domain_sid = domain_sid

        return domain_sid

    def get_user_sids(self, username: str, user_sid: str = None, user_dn: str = None):
        sanitized_username = username.lower().strip()
        if sanitized_username in self._user_sids:
            return self._user_sids[sanitized_username]

        user = self.get_user(username)
        if not user:
            user = {"objectSid": user_sid, "distinguishedName": user_dn}
            if not user_sid:
                logging.warning(
                    "User SID can't be retrieved, for more accurate results, add it manually with -sid"
                )

        sids = set()
        
        object_sid = user.get("objectSid")
        if object_sid:
            sids.add(object_sid)

        # Everyone, Authenticated Users, Users
        sids |= set(["S-1-1-0", "S-1-5-11", "S-1-5-32-545"])

        # Domain Users, Domain Computers, etc.
        primary_group_id = user.get("primaryGroupID")
        if primary_group_id is not None:
            sids.add("%s-%d" % (self.domain_sid, primary_group_id))

        # Add Domain Computers group
        logging.debug(
            "Adding Domain Computers to list of current user's SIDs"
        )
        sids.add("%s-515" % self.domain_sid)

        dns = [user.get("distinguishedName")]
        for sid in sids:
            object = self.lookup_sid(sid)
            if "dn" in object:
                dns.append(object["dn"])

        member_of_queries = []
        for dn in dns:
            member_of_queries.append("(member:1.2.840.113556.1.4.1941:=%s)" % dn)

        try:
            # Nested Group Membership
            groups = self.search(
                "(|%s)" % "".join(member_of_queries),
                attributes="objectSid",
            )
        except Exception as e:
            logging.warning("Failed to get user SIDs. Try increasing -timeout")
            return sids

        for group in groups:
            sid = group.get("objectSid")
            if sid is not None:
                sids.add(sid)

        self._user_sids[sanitized_username] = sids

        return sids

    def lookup_sid(self, sid: str) -> LDAPEntry:
        if sid in self.sid_map:
            return self.sid_map[sid]

        if sid in WELLKNOWN_SIDS:
            return LDAPEntry(
                **{
                    "attributes": {
                        "objectSid": "%s-%s" % (self.domain.upper(), sid),
                        "objectType": WELLKNOWN_SIDS[sid][1].capitalize(),
                        "name": "%s\\%s" % (self.domain, WELLKNOWN_SIDS[sid][0]),
                    }
                }
            )

        attributes = [
            "sAMAccountType",
            "name",
            "objectSid",
        ]
        # Only request msDS-GroupMSAMembership when it exists in the schema. Else the ldap3 module will return an LDAPAttributeError error.
        if self.ldap_conn.server.schema and "msDS-GroupMSAMembership" in self.ldap_conn.server.schema.attribute_types:
            attributes.append("msDS-GroupMSAMembership")
        results = self.search(
            "(objectSid=%s)" % sid,
            attributes=attributes,
        )

        if len(results) != 1:
            logging.warning("Failed to lookup user with SID %s" % repr(sid))
            entry = LDAPEntry(
                **{
                    "attributes": {
                        "objectSid": sid,
                        "name": sid,
                        "objectType": "Base",
                    }
                }
            )
        else:
            entry = results[0]
            entry.set("name", "%s\\%s" % (self.domain, entry.get("name")))
            entry.set("objectType", get_account_type(entry))

        self.sid_map[sid] = entry

        return entry<|MERGE_RESOLUTION|>--- conflicted
+++ resolved
@@ -77,17 +77,8 @@
         self._user_sids = {}
 
     def connect(self, version: ssl._SSLMethod = None) -> None:
-<<<<<<< HEAD
-        if self.target.auth_type == 'simple':
-            user = f'{self.target.username}@{self.target.domain}'
-            auth_type = ldap3.SIMPLE
-        else:
-            user = "%s\\%s" % (self.target.domain, self.target.username)
-            auth_type = ldap3.NTLM
-=======
         user = "%s\\%s" % (self.target.domain, self.target.username)
         user_upn = "%s@%s" % (self.target.username, self.target.domain)
->>>>>>> ba1c211d
 
         if version is None:
             try:
@@ -122,11 +113,7 @@
                     connect_timeout=self.target.timeout,
                 )
 
-<<<<<<< HEAD
-            logging.debug("Authenticating to LDAP server on port %s", self.port)
-=======
             logging.debug(f"Authenticating to LDAP server{' using SIMPLE authentication' if self.target.do_simple else ''}")
->>>>>>> ba1c211d
 
             if self.target.do_kerberos or self.target.use_sspi:
                 ldap_conn = ldap3.Connection(
@@ -148,11 +135,7 @@
                     ldap_server,
                     user=user_upn if self.target.do_simple else user,
                     password=ldap_pass,
-<<<<<<< HEAD
-                    authentication=auth_type,
-=======
                     authentication=ldap3.SIMPLE if self.target.do_simple else ldap3.NTLM,
->>>>>>> ba1c211d
                     auto_referrals=False,
                     receive_timeout=self.target.timeout * 10,
                     **channel_binding
@@ -179,7 +162,7 @@
                 else:
                     if result["description"] == "invalidCredentials" and result["message"].split(":")[0] == "80090346":
                         raise Exception(
-                            "Failed to bind to LDAP. LDAP channel binding or signing is required. Use -scheme ldaps -ldap-channel-binding or try with -ldap-auth-simple"
+                            "Failed to bind to LDAP. LDAP channel binding or signing is required. Use -scheme ldaps -ldap-channel-binding or try with -simple-auth"
                         )
                     raise Exception(
                         "Failed to authenticate to LDAP: (%s) %s"
