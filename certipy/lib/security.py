import re

from impacket.ldap import ldaptypes
from impacket.uuid import bin_to_string
from ldap3.protocol.formatters.formatters import format_sid

INHERITED_ACE = 0x10

from certipy.lib.constants import (
    ACTIVE_DIRECTORY_RIGHTS,
    CERTIFICATE_RIGHTS,
    CERTIFICATION_AUTHORITY_RIGHTS,
    EXTENDED_RIGHTS_NAME_MAP,
    ISSUANCE_POLICY_RIGHTS,
)


class ActiveDirectorySecurity:
    RIGHTS_TYPE = ACTIVE_DIRECTORY_RIGHTS

    def __init__(
        self,
        security_descriptor: bytes,
    ):
        sd = ldaptypes.SR_SECURITY_DESCRIPTOR()
        sd.fromString(security_descriptor)
        self.sd = sd

        self.owner = format_sid(sd["OwnerSid"].getData())
        self.aces = {}

        aces = sd["Dacl"]["Data"]
        for ace in aces:
            sid = format_sid(ace["Ace"]["Sid"].getData())

            if sid not in self.aces:
                self.aces[sid] = {
                    "rights": self.RIGHTS_TYPE(0),
                    "extended_rights": [],
                    "inherited": ace["AceFlags"] & INHERITED_ACE == INHERITED_ACE,
                }

            mask = self.RIGHTS_TYPE(ace["Ace"]["Mask"]["Mask"])
            if ace["AceType"] == ldaptypes.ACCESS_ALLOWED_ACE.ACE_TYPE:
                self.aces[sid]["rights"] |= mask

<<<<<<< HEAD
                if self.RIGHTS_TYPE.EXTENDED_RIGHT & mask:
                    self.aces[sid]["extended_rights"].append(EXTENDED_RIGHTS_NAME_MAP["All-Extended-Rights"])

            if ace["AceType"] == ldaptypes.ACCESS_ALLOWED_OBJECT_ACE.ACE_TYPE and \
               self.RIGHTS_TYPE.EXTENDED_RIGHT & mask and \
               ace['Ace'].hasFlag(ldaptypes.ACCESS_ALLOWED_OBJECT_ACE.ACE_OBJECT_TYPE_PRESENT):

=======
            # Control permissions will not take effect if the ADS_RIGHT_DS_CONTROL_ACCESS flag is not set(preventing
            # false positive by checking this bit flag).
            #
            # InheritedObjectType means the type of child object that can inherit the ACE, not extended right, for
            # certificateTemplate object, the DACL flag bit SE_DACL_PROTECTED is set by default witch  prevents the
            # DACL of the security descriptor from being modified by inheritable ACEs, in that case, the
            # InheritedObjectType should be allways empty.
            # there might be false positive while denied permission is set, but that is complicated:<
            # TODO Add denied permission judgment
            if ace["AceType"] == ldaptypes.ACCESS_ALLOWED_OBJECT_ACE.ACE_TYPE \
                    and ace['Ace']['Mask'].hasPriv(ldaptypes.ACCESS_ALLOWED_OBJECT_ACE.ADS_RIGHT_DS_CONTROL_ACCESS) \
                    and ace['Ace'].hasFlag(ldaptypes.ACCESS_ALLOWED_OBJECT_ACE.ACE_OBJECT_TYPE_PRESENT):
>>>>>>> 9493accd
                uuid = bin_to_string(ace["Ace"]["ObjectType"]).lower()
                self.aces[sid]["extended_rights"].append(uuid)


class CertifcateSecurity(ActiveDirectorySecurity):
    RIGHTS_TYPE = CERTIFICATE_RIGHTS

class IssuancePolicySecurity(ActiveDirectorySecurity):
    RIGHTS_TYPE = ISSUANCE_POLICY_RIGHTS


class CASecurity:
    RIGHTS_TYPE = CERTIFICATION_AUTHORITY_RIGHTS

    def __init__(
        self,
        security_descriptor: bytes,
    ):
        sd = ldaptypes.SR_SECURITY_DESCRIPTOR()
        sd.fromString(security_descriptor)
        self.sd = sd

        self.owner = format_sid(sd["OwnerSid"].getData())
        self.aces = {}

        aces = sd["Dacl"]["Data"]
        for ace in aces:
            sid = format_sid(ace["Ace"]["Sid"].getData())

            if sid not in self.aces:
                self.aces[sid] = {
                    "rights": self.RIGHTS_TYPE(0),
                    "extended_rights": [],
                    "inherited": ace["AceFlags"] & INHERITED_ACE == INHERITED_ACE,
                }

            mask = self.RIGHTS_TYPE(ace["Ace"]["Mask"]["Mask"])
            if ace["AceType"] == ldaptypes.ACCESS_ALLOWED_ACE.ACE_TYPE:
                self.aces[sid]["rights"] |= mask


def is_admin_sid(sid: str):
    return (
        re.match("^S-1-5-21-.+-(498|500|502|512|516|518|519|521)$", sid) is not None
        or sid == "S-1-5-9"
        or sid == "S-1-5-32-544"
    )<|MERGE_RESOLUTION|>--- conflicted
+++ resolved
@@ -44,15 +44,6 @@
             if ace["AceType"] == ldaptypes.ACCESS_ALLOWED_ACE.ACE_TYPE:
                 self.aces[sid]["rights"] |= mask
 
-<<<<<<< HEAD
-                if self.RIGHTS_TYPE.EXTENDED_RIGHT & mask:
-                    self.aces[sid]["extended_rights"].append(EXTENDED_RIGHTS_NAME_MAP["All-Extended-Rights"])
-
-            if ace["AceType"] == ldaptypes.ACCESS_ALLOWED_OBJECT_ACE.ACE_TYPE and \
-               self.RIGHTS_TYPE.EXTENDED_RIGHT & mask and \
-               ace['Ace'].hasFlag(ldaptypes.ACCESS_ALLOWED_OBJECT_ACE.ACE_OBJECT_TYPE_PRESENT):
-
-=======
             # Control permissions will not take effect if the ADS_RIGHT_DS_CONTROL_ACCESS flag is not set(preventing
             # false positive by checking this bit flag).
             #
@@ -65,7 +56,6 @@
             if ace["AceType"] == ldaptypes.ACCESS_ALLOWED_OBJECT_ACE.ACE_TYPE \
                     and ace['Ace']['Mask'].hasPriv(ldaptypes.ACCESS_ALLOWED_OBJECT_ACE.ADS_RIGHT_DS_CONTROL_ACCESS) \
                     and ace['Ace'].hasFlag(ldaptypes.ACCESS_ALLOWED_OBJECT_ACE.ACE_OBJECT_TYPE_PRESENT):
->>>>>>> 9493accd
                 uuid = bin_to_string(ace["Ace"]["ObjectType"]).lower()
                 self.aces[sid]["extended_rights"].append(uuid)
 
