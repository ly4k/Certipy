--- conflicted
+++ resolved
@@ -10,11 +10,8 @@
     ACTIVE_DIRECTORY_RIGHTS,
     CERTIFICATE_RIGHTS,
     CERTIFICATION_AUTHORITY_RIGHTS,
-<<<<<<< HEAD
     EXTENDED_RIGHTS_NAME_MAP,
-=======
     ISSUANCE_POLICY_RIGHTS,
->>>>>>> a30428ba
 )
 
 
@@ -61,6 +58,9 @@
 class CertifcateSecurity(ActiveDirectorySecurity):
     RIGHTS_TYPE = CERTIFICATE_RIGHTS
 
+class IssuancePolicySecurity(ActiveDirectorySecurity):
+    RIGHTS_TYPE = ISSUANCE_POLICY_RIGHTS
+
 
 class CASecurity:
     RIGHTS_TYPE = CERTIFICATION_AUTHORITY_RIGHTS
@@ -91,9 +91,6 @@
             if ace["AceType"] == ldaptypes.ACCESS_ALLOWED_ACE.ACE_TYPE:
                 self.aces[sid]["rights"] |= mask
 
-class IssuancePolicySecurity(ActiveDirectorySecurity):
-    RIGHTS_TYPE = ISSUANCE_POLICY_RIGHTS
-
 
 def is_admin_sid(sid: str):
     return (
