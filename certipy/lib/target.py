--- conflicted
+++ resolved
@@ -162,11 +162,8 @@
         self.timeout: int = 5
         self.resolver: Resolver = None
         self.ldap_channel_binding = None
-<<<<<<< HEAD
         self.ldap_port: int = 0
-=======
         self.auth_type: Literal['ntlm', 'simple'] = None
->>>>>>> df86a96e
 
     @staticmethod
     def from_options(
