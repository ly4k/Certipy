--- conflicted
+++ resolved
@@ -3,10 +3,9 @@
 import socket
 from typing import Literal
 
+from certipy.lib.logger import logging
 from dns.resolver import Resolver
 from impacket.krb5.ccache import CCache
-
-from certipy.lib.logger import logging
 
 
 def is_ip(hostname: str) -> bool:
@@ -162,11 +161,8 @@
         self.timeout: int = 5
         self.resolver: Resolver = None
         self.ldap_channel_binding = None
-<<<<<<< HEAD
+        self.ldap_port: int = 0
         self.auth_type: Literal['ntlm', 'simple'] = None
-=======
-        self.ldap_port: int = 0
->>>>>>> 4edbdec3
 
     @staticmethod
     def from_options(
