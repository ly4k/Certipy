import argparse
import re
from typing import List

from impacket.dcerpc.v5 import rpcrt
from impacket.dcerpc.v5.dtypes import DWORD, LPWSTR, NULL, PBYTE, ULONG
from impacket.dcerpc.v5.ndr import NDRCALL, NDRSTRUCT
from impacket.dcerpc.v5.nrpc import checkNullString
from impacket.dcerpc.v5.rpcrt import RPC_C_AUTHN_LEVEL_PKT_PRIVACY
from impacket.dcerpc.v5.dcom.oaut import string_to_bin
from impacket.dcerpc.v5.dcomrt import DCOMCALL, DCOMANSWER
from impacket.uuid import uuidtup_to_bin
import httpx
from httpx_ntlm import HttpNtlmAuth

from certipy.lib.certificate import (
    cert_id_to_parts,
    cert_to_pem,
    create_csr,
    create_key_archival,
    create_on_behalf_of,
    create_pfx,
    create_renewal,
    csr_to_der,
    der_to_cert,
    der_to_csr,
    der_to_pem,
    get_identifications_from_certificate,
    get_object_sid_from_certificate,
    key_to_pem,
    load_pfx,
    pem_to_cert,
    pem_to_key,
    cert_to_der,
    rsa,
    x509,
)
from certipy.lib.kerberos import HttpxImpacketKerberosAuth
from certipy.lib.errors import translate_error_code
from certipy.lib.formatting import print_certificate_identifications
from certipy.lib.logger import logging
from certipy.lib.rpc import get_dce_rpc, get_dcom_connection
from certipy.lib.target import Target
from certipy.commands.ca import ICertCustom
from certipy.lib.constants import OID_TO_STR_MAP

from .ca import CA

MSRPC_UUID_ICPR = uuidtup_to_bin(("91ae6020-9e3c-11cf-8d7c-00aa00c091be", "0.0"))

# https://winprotocoldoc.blob.core.windows.net/productionwindowsarchives/MS-WCCE/[MS-WCCE].pdf
CLSID_ICertRequest = string_to_bin('D99E6E74-FC88-11D0-B498-00A0C90312F3')
IID_ICertRequestD = uuidtup_to_bin(('D99E6E70-FC88-11D0-B498-00A0C90312F3', '0.0'))


class ICertRequestD(ICertCustom):
    '''
    ICertRequestD DCOM interface.
    '''

    def __init__(self, interface):
        super().__init__(interface)
        self._iid = IID_ICertRequestD

# https://winprotocoldoc.blob.core.windows.net/productionwindowsarchives/MS-WCCE/[MS-WCCE].pdf
CLSID_ICertRequest = string_to_bin('D99E6E74-FC88-11D0-B498-00A0C90312F3')
IID_ICertRequestD = uuidtup_to_bin(('D99E6E70-FC88-11D0-B498-00A0C90312F3', '0.0'))


class ICertRequestD(ICertCustom):
    '''
    ICertRequestD DCOM interface.
    '''

    def __init__(self, interface):
        super().__init__(interface)
        self._iid = IID_ICertRequestD


class DCERPCSessionError(rpcrt.DCERPCException):
    def __init__(self, error_string=None, error_code=None, packet=None):
        rpcrt.DCERPCException.__init__(self, error_string, error_code, packet)

    def __str__(self) -> str:
        self.error_code &= 0xFFFFFFFF
        error_msg = translate_error_code(self.error_code)
        return "RequestSessionError: %s" % error_msg


# https://docs.microsoft.com/en-us/openspecs/windows_protocols/ms-wcce/d6bee093-d862-4122-8f2b-7b49102097dc
class CERTTRANSBLOB(NDRSTRUCT):
    structure = (
        ("cb", ULONG),
        ("pb", PBYTE),
    )

# https://docs.microsoft.com/en-us/openspecs/windows_protocols/ms-icpr/0c6f150e-3ead-4006-b37f-ebbf9e2cf2e7
class CertServerRequest(NDRCALL):
    opnum = 0
    structure = (
        ("dwFlags", DWORD),
        ("pwszAuthority", LPWSTR),
        ("pdwRequestId", DWORD),
        ("pctbAttribs", CERTTRANSBLOB),
        ("pctbRequest", CERTTRANSBLOB),
    )


# https://winprotocoldoc.blob.core.windows.net/productionwindowsarchives/MS-WCCE/[MS-WCCE].pdf
class CertServerRequestD(DCOMCALL):
    opnum = 3
    structure = (
       ('dwFlags', DWORD),
       ('pwszAuthority', LPWSTR),
       ('pdwRequestId', DWORD),
       ('pwszAttributes', LPWSTR),
       ("pctbRequest", CERTTRANSBLOB),
    )


# https://docs.microsoft.com/en-us/openspecs/windows_protocols/ms-icpr/0c6f150e-3ead-4006-b37f-ebbf9e2cf2e7
class CertServerRequestResponse(NDRCALL):
    structure = (
        ("pdwRequestId", DWORD),
        ("pdwDisposition", ULONG),
        ("pctbCert", CERTTRANSBLOB),
        ("pctbEncodedCert", CERTTRANSBLOB),
        ("pctbDispositionMessage", CERTTRANSBLOB),
    )


# https://winprotocoldoc.blob.core.windows.net/productionwindowsarchives/MS-WCCE/[MS-WCCE].pdf
class CertServerRequestDResponse(DCOMANSWER):
    structure = (
        ('pdwRequestId', DWORD),
        ('pdwDisposition', ULONG),
        ('pctbCertChain', CERTTRANSBLOB),
        ('pctbEncodedCert', CERTTRANSBLOB),
        ('pctbDispositionMessage', CERTTRANSBLOB),
    )


class RequestInterface:
    def __init__(self, parent: "Request"):
        self.parent = parent

    def retrieve(self, request_id: int) -> x509.Certificate:
        raise NotImplementedError("Abstract method")

    def request(
        self,
        csr: bytes,
        attributes: List[str],
    ) -> x509.Certificate:
        raise NotImplementedError("Abstract method")


class DCOMRequestInterface(RequestInterface):
    '''
    Request interface for DCOM.
    '''

    def __init__(self, *args, **kwargs):
        super().__init__(*args, **kwargs)
        self._dcom = None

    @property
    def dcom(self) -> rpcrt.DCERPC_v5:
        '''
        Establish a DCOM connection to the target using certipy's get_dcom_connection
        function.
        '''
        if self._dcom is not None:
            return self._dcom

        self._dcom = get_dcom_connection(self.parent.target)
        return self._dcom

    def retrieve(self, request_id: int) -> x509.Certificate:
        '''
        Retrieve an already requested certificate via request_id. Only the first
        few lines until the cert_req_d.request were modified. The rest is the
        same code as for the RPC interface.
        '''
        empty = CERTTRANSBLOB()
        empty['cb'] = 0
        empty['pb'] = NULL

        request = CertServerRequestD()
        request['dwFlags'] = 0
        request['pwszAuthority'] = checkNullString(self.parent.ca)
        request['pdwRequestId'] = request_id
        request['pwszAttributes'] = empty
        request['pctbRequest'] = empty

        logging.info(f'Rerieving certificate with ID {request_id}')

        i_cert_req = self.dcom.CoCreateInstanceEx(CLSID_ICertRequest, IID_ICertRequestD)
        i_cert_req.get_cinstance().set_auth_level(RPC_C_AUTHN_LEVEL_PKT_PRIVACY)

        cert_req_d = ICertRequestD(i_cert_req)
        response = cert_req_d.request(request)

        error_code = response["pdwDisposition"]

        if error_code == 3:
            logging.info("Successfully retrieved certificate")
        else:
            if error_code == 5:
                logging.warning("Certificate request is still pending approval")
            else:
                error_msg = translate_error_code(error_code)
                if "unknown error code" in error_msg:
                    logging.error(
                        "Got unknown error while trying to retrieve certificate: (%s): %s"
                        % (
                            error_msg,
                            b"".join(response["pctbDispositionMessage"]["pb"]).decode(
                                "utf-16le"
                            ),
                        )
                    )
                else:
                    logging.error(
                        "Got error while trying to retrieve certificate: %s" % error_msg
                    )

            return False

        cert = der_to_cert(b"".join(response["pctbEncodedCert"]["pb"]))

        return cert

    def request(self, csr: bytes, attributes: List[str]) -> x509.Certificate:
        '''
        Request a new certificate via CSR. Only the first few lines until the
        cert_req_d.request were modified. The rest is the same code as for the
        RPC interface.
        '''
        attributes = checkNullString("\n".join(attributes))

        pctb_request = CERTTRANSBLOB()
        pctb_request["cb"] = len(csr)
        pctb_request["pb"] = csr

        request = CertServerRequestD()
        request["dwFlags"] = 0
        request["pwszAuthority"] = checkNullString(self.parent.ca)
        request["pdwRequestId"] = self.parent.request_id
        request["pwszAttributes"] = attributes
        request["pctbRequest"] = pctb_request

        logging.info("Requesting certificate via DCOM")

        i_cert_req = self.dcom.CoCreateInstanceEx(CLSID_ICertRequest, IID_ICertRequestD)
        i_cert_req.get_cinstance().set_auth_level(RPC_C_AUTHN_LEVEL_PKT_PRIVACY)

        cert_req_d = ICertRequestD(i_cert_req)
        response = cert_req_d.request(request)

        error_code = response["pdwDisposition"]
        request_id = response["pdwRequestId"]

        if error_code == 3:
            logging.info("Successfully requested certificate")

        else:
            if error_code == 5:
                logging.warning("Certificate request is pending approval")
            else:
                error_msg = translate_error_code(error_code)
                if "unknown error code" in error_msg:
                    logging.error(
                        "Got unknown error while trying to request certificate: (%s): %s"
                        % (
                            error_msg,
                            b"".join(response["pctbDispositionMessage"]["pb"]).decode(
                                "utf-16le"
                            ),
                        )
                    )
                else:
                    logging.error(
                        "Got error while trying to request certificate: %s" % error_msg
                    )

        logging.info("Request ID is %d" % request_id)

        if error_code != 3:
            should_save = input(
                "Would you like to save the private key? (y/N) "
            ).rstrip("\n")

            if should_save.lower() == "y":
                out = (
                    self.parent.out if self.parent.out is not None else str(request_id)
                )
                with open("%s.key" % out, "wb") as f:
                    f.write(key_to_pem(self.parent.key))

                logging.info("Saved private key to %s.key" % out)

            return False

        cert = der_to_cert(b"".join(response["pctbEncodedCert"]["pb"]))

        return cert


class RPCRequestInterface(RequestInterface):
    def __init__(self, *args, **kwargs):
        super().__init__(*args, **kwargs)

        self._dce = None

    @property
    def dce(self) -> rpcrt.DCERPC_v5:
        if self._dce is not None:
            return self._dce

        self._dce = get_dce_rpc(
            MSRPC_UUID_ICPR,
            r"\pipe\cert",
            self.parent.target,
            timeout=self.parent.target.timeout,
            dynamic=self.parent.dynamic,
            verbose=self.parent.verbose,
        )

        return self._dce

    def retrieve(self, request_id: int) -> x509.Certificate:

        empty = CERTTRANSBLOB()
        empty["cb"] = 0
        empty["pb"] = NULL

        request = CertServerRequest()
        request["dwFlags"] = 0
        request["pwszAuthority"] = checkNullString(self.parent.ca)
        request["pdwRequestId"] = request_id
        request["pctbAttribs"] = empty
        request["pctbRequest"] = empty

        logging.info("Retrieving certificate with ID %d" % request_id)

        response = self.dce.request(request, checkError=False)

        error_code = response["pdwDisposition"]

        if error_code == 3:
            logging.info("Successfully retrieved certificate")
        else:
            if error_code == 5:
                logging.warning("Certificate request is still pending approval")
            else:
                error_msg = translate_error_code(error_code)
                if "unknown error code" in error_msg:
                    logging.error(
                        "Got unknown error while trying to retrieve certificate: (%s): %s"
                        % (
                            error_msg,
                            b"".join(response["pctbDispositionMessage"]["pb"]).decode(
                                "utf-16le"
                            ),
                        )
                    )
                else:
                    logging.error(
                        "Got error while trying to retrieve certificate: %s" % error_msg
                    )

            return False

        cert = der_to_cert(b"".join(response["pctbEncodedCert"]["pb"]))

        return cert

    def request(
        self,
        csr: bytes,
        attributes: List[str],
    ) -> x509.Certificate:
        attributes = checkNullString("\n".join(attributes)).encode("utf-16le")
        pctb_attribs = CERTTRANSBLOB()
        pctb_attribs["cb"] = len(attributes)
        pctb_attribs["pb"] = attributes

        pctb_request = CERTTRANSBLOB()
        pctb_request["cb"] = len(csr)
        pctb_request["pb"] = csr

        request = CertServerRequest()
        request["dwFlags"] = 0
        request["pwszAuthority"] = checkNullString(self.parent.ca)
        request["pdwRequestId"] = self.parent.request_id
        request["pctbAttribs"] = pctb_attribs
        request["pctbRequest"] = pctb_request

        logging.info("Requesting certificate via RPC")

        response = self.dce.request(request)

        error_code = response["pdwDisposition"]
        request_id = response["pdwRequestId"]

        if error_code == 3:
            logging.info("Successfully requested certificate")
        else:
            if error_code == 5:
                logging.warning("Certificate request is pending approval")
            else:
                error_msg = translate_error_code(error_code)
                if "unknown error code" in error_msg:
                    logging.error(
                        "Got unknown error while trying to request certificate: (%s): %s"
                        % (
                            error_msg,
                            b"".join(response["pctbDispositionMessage"]["pb"]).decode(
                                "utf-16le"
                            ),
                        )
                    )
                else:
                    logging.error(
                        "Got error while trying to request certificate: %s" % error_msg
                    )

        logging.info("Request ID is %d" % request_id)

        if error_code != 3:
            should_save = input(
                "Would you like to save the private key? (y/N) "
            ).rstrip("\n")

            if should_save.lower() == "y":
                out = (
                    self.parent.out if self.parent.out is not None else str(request_id)
                )
                with open("%s.key" % out, "wb") as f:
                    f.write(key_to_pem(self.parent.key))

                logging.info("Saved private key to %s.key" % out)

            return False

        cert = der_to_cert(b"".join(response["pctbEncodedCert"]["pb"]))

        return cert


class WebRequestInterface(RequestInterface):
    def __init__(self, *args, **kwargs):
        super().__init__(*args, **kwargs)

        self.target = self.parent.target

        self._session = None
        self.base_url = ""

    @property
    def session(self) -> httpx.Client:
        if self._session is not None:
            return self._session

        # Create a session with httpx
        if self.target.do_kerberos:
            session = httpx.Client(auth=HttpxImpacketKerberosAuth(self.target), timeout=self.target.timeout, verify=False)
        else:
            password = self.target.password
            if self.target.nthash:
                password = "%s:%s" % (self.target.nthash, self.target.nthash)

            principal = "%s\\%s" % (self.target.domain, self.target.username)
            session = httpx.Client(auth=HttpNtlmAuth(principal, password), timeout=self.target.timeout, verify=False)
            
        scheme = self.parent.scheme
        port = self.parent.port
        base_url = "%s://%s:%i" % (scheme, self.target.target_ip, port)
        logging.info("Checking for Web Enrollment on %s" % repr(base_url))

        success = False
        try:
            res = session.get(
                "%s/certsrv/" % base_url,
                headers={"Host": self.target.remote_name},
                timeout=self.target.timeout,
                follow_redirects=False,
            )
        except Exception as e:
            logging.warning("Failed to connect to Web Enrollment interface: %s" % e)
        else:
            if res.status_code == 200:
                success = True
            elif res.status_code == 401:
                logging.error("Unauthorized for Web Enrollment at %s" % repr(base_url))
                return None
            else:
                logging.warning(
                    "Failed to authenticate to Web Enrollment at %s" % repr(base_url)
                )
                logging.debug(
                    "Got status code: %s" % repr(res.status_code)
                )
                logging.debug(
                    "HTML Response:\n%s" % repr(res.content)
                )

        if not success:
            scheme = "https" if scheme == "http" else "http"
            port = 80 if scheme == "http" else 443
            base_url = "%s://%s:%i" % (scheme, self.target.target_ip, port)
            logging.info(
                "Trying to connect to Web Enrollment interface %s" % repr(base_url)
            )

            try:
                res = session.get(
                    "%s/certsrv/" % base_url,
                    headers={"Host": self.target.remote_name},
                    timeout=self.target.timeout,
                    follow_redirects=False,
                )
            except Exception as e:
                logging.warning("Failed to connect to Web Enrollment interface: %s" % e)
                return None
            else:
                if res.status_code == 200:
                    success = True
                elif res.status_code == 401:
                    logging.error(
                        "Unauthorized for Web Enrollment at %s" % repr(base_url)
                    )
                else:
                    logging.warning(
                        "Failed to authenticate to Web Enrollment at %s"
                        % repr(base_url)
                    )
                    logging.debug(
                        "Got status code: %s" % repr(res.status_code)
                    )
                    logging.debug(
                        "HTML Response:\n%s" % repr(res.content)
                    )

        if not success:
            return None

        self.base_url = base_url
        self._session = session
        return self._session

    def retrieve(self, request_id: int) -> x509.Certificate:
        logging.info("Retrieving certificate for request ID: %d" % request_id)
        res = self.session.get(
            "%s/certsrv/certnew.cer" % self.base_url, params={"ReqID": request_id}
        )

        if res.status_code != 200:
            if self.parent.verbose:
                logging.error("Got error while trying to retrieve certificate:")
                print(res.text)
            else:
                logging.error(
                    "Got error while trying to retrieve certificate. Use -debug to print the response"
                )
            return False

        if b"BEGIN CERTIFICATE" in res.content:
            cert = pem_to_cert(res.content)
        else:
            content = res.text
            if "Taken Under Submission" in content:
                logging.warning("Certificate request is pending approval")
            elif "The requested property value is empty" in content:
                logging.warning("Unknown request ID %d" % request_id)
            else:
                error_code = re.findall(r" (0x[0-9a-fA-F]+) \(", content)
                try:
                    error_code = int(error_code[0], 16)
                    msg = translate_error_code(error_code)
                    logging.warning("Got error from AD CS: %s" % msg)
                except:
                    if self.parent.verbose:
                        logging.warning("Got unknown error from AD CS:")
                        print(content)
                    else:
                        logging.warning(
                            "Got unknown error from AD CS. Use -debug to print the response"
                        )

            return False

        return cert

    def request(
        self,
        csr: bytes,
        attributes: List[str],
    ) -> x509.Certificate:
        session = self.session
        if not session:
            return False

        csr = der_to_pem(csr, "CERTIFICATE REQUEST")

        attributes = "\n".join(attributes)

        params = {
            "Mode": "newreq",
            "CertAttrib": attributes,
            "CertRequest": csr,
            "TargetStoreFlags": "0",
            "SaveCert": "yes",
            "ThumbPrint": "",
        }

        logging.info("Requesting certificate via Web Enrollment")

        res = session.post("%s/certsrv/certfnsh.asp" % self.base_url, data=params)
        content = res.text

        if res.status_code != 200:
            logging.error("Got error while trying to request certificate: ")
            if self.parent.verbose:
                print(content)
            else:
                logging.warning("Use -debug to print the response")
            return False

        request_id = re.findall(r"certnew.cer\?ReqID=([0-9]+)&", content)
        if not request_id:
            if "template that is not supported" in content:
                logging.error(
                    "Template %s is not supported by AD CS" % repr(self.parent.template)
                )
                return False
            else:
                request_id = re.findall(r"Your Request Id is ([0-9]+)", content)
                if len(request_id) != 1:
                    logging.error("Failed to get request id from response")
                    request_id = None
                else:
                    request_id = int(request_id[0])

                    logging.info("Request ID is %d" % request_id)

                if "Certificate Pending" in content:
                    logging.warning("Certificate request is pending approval")
                elif '"Denied by Policy Module"' in content:
                    res = self.session.get(
                        "%s/certsrv/certnew.cer" % self.base_url,
                        params={"ReqID": request_id},
                    )
                    try:
                        error_codes = re.findall(
                            "(0x[a-zA-Z0-9]+) \([-]?[0-9]+ ",
                            res.text,
                            flags=re.MULTILINE,
                        )

                        error_msg = translate_error_code(int(error_codes[0], 16))
                        logging.error(
                            "Got error while trying to request certificate: %s"
                            % error_msg
                        )
                    except:
                        logging.warning("Got unknown error from AD CS:")
                        if self.parent.verbose:
                            print(res.text)
                        else:
                            logging.warning("Use -debug to print the response")
                else:
                    error_code = re.findall(
                        r"Denied by Policy Module  (0x[0-9a-fA-F]+),", content
                    )
                    try:
                        error_code = int(error_code[0], 16)
                        msg = translate_error_code(error_code)
                        logging.warning("Got error from AD CS: %s" % msg)
                    except:
                        logging.warning("Got unknown error from AD CS:")
                        if self.parent.verbose:
                            print(content)
                        else:
                            logging.warning("Use -debug to print the response")

            if request_id is None:
                return False

            should_save = input(
                "Would you like to save the private key? (y/N) "
            ).rstrip("\n")

            if should_save.lower() == "y":
                out = (
                    self.parent.out if self.parent.out is not None else str(request_id)
                )
                with open("%s.key" % out, "wb") as f:
                    f.write(key_to_pem(self.parent.key))

                logging.info("Saved private key to %s.key" % out)

            return False

        if len(request_id) == 0:
            logging.error("Failed to get request id from response")
            return False

        request_id = int(request_id[0])

        logging.info("Request ID is %d" % request_id)

        return self.retrieve(request_id)

class Request:
    def __init__(
        self,
        target: Target = None,
        ca: str = None,
        template: str = None,
        upn: str = None,
        dns: str = None,
        sid: str = None,
        subject: str = None,
        retrieve: int = 0,
        on_behalf_of: str = None,
        pfx: str = None,
        pfx_password: str = None,
        key_size: int = None,
        archive_key: bool = False,
        cax_cert: bool = False,
        renew: bool = False,
        out: str = None,
        key: rsa.RSAPrivateKey = None,
        web: bool = False,
        dcom: bool = False,
        port: int = None,
        scheme: str = None,
        dynamic_endpoint: bool = False,
        debug=False,
        application_policies: List[str] = None,
<<<<<<< HEAD
        smime: str = None,
=======
>>>>>>> d87bbf36
        **kwargs
    ):
        self.target = target
        self.ca = ca
        self.template = template
        self.alt_upn = upn
        self.alt_dns = dns
        self.alt_sid = sid
        self.subject = subject
        self.request_id = int(retrieve)
        self.on_behalf_of = on_behalf_of
        self.pfx = pfx
        self.pfx_password = pfx_password
        self.key_size = key_size
        self.archive_key = archive_key
        self.cax_cert = cax_cert
        self.renew = renew
        self.out = out
        self.key = key
        self.application_policies = [
            OID_TO_STR_MAP.get(policy, policy) for policy in (application_policies or [])
        ]
<<<<<<< HEAD
        self.smime = smime
=======
>>>>>>> d87bbf36

        self.web = web
        self.dcom = dcom
        self.port = port
        self.scheme = scheme

        self.dynamic = dynamic_endpoint
        self.verbose = debug
        self.kwargs = kwargs

        if not self.port and self.scheme:
            if self.scheme == "http":
                self.port = 80
            elif self.scheme == "https":
                self.port = 443

        self._dce = None

        self._interface = None

    @property
    def interface(self) -> RequestInterface:
        if self._interface is not None:
            return self._interface

        if self.web:
            self._interface = WebRequestInterface(self)

        elif self.dcom:
            self._interface = DCOMRequestInterface(self)

        else:
            self._interface = RPCRequestInterface(self)

        return self._interface

    def retrieve(self) -> bool:
        request_id = int(self.request_id)

        cert = self.interface.retrieve(request_id)
        if cert is False:
            logging.error("Failed to retrieve certificate")
            return False

        identifications = get_identifications_from_certificate(cert)

        print_certificate_identifications(identifications)

        object_sid = get_object_sid_from_certificate(cert)
        if object_sid is not None:
            logging.info("Certificate object SID is %s" % repr(object_sid))
        else:
            logging.info("Certificate has no object SID")

        out = self.out
        if out is None:
            out, _ = cert_id_to_parts(identifications)
            if out is None:
                out = self.target.username

            out = out.rstrip("$").lower()

        try:
            with open("%d.key" % request_id, "rb") as f:
                key = pem_to_key(f.read())
        except Exception as e:
            logging.warning(
                "Could not find matching private key. Saving certificate as PEM"
            )
            with open("%s.crt" % out, "wb") as f:
                f.write(cert_to_pem(cert))

            logging.info("Saved certificate to %s" % repr("%s.crt" % out))
        else:
            logging.info("Loaded private key from %s" % repr("%d.key" % request_id))
            pfx = create_pfx(key, cert, self.pfx_password)
            with open("%s.pfx" % out, "wb") as f:
                f.write(pfx)
            logging.info(
                "Saved certificate and private key to %s" % repr("%s.pfx" % out)
            )

        return True

    def request(self) -> bool:
        username = self.target.username

        if sum(map(bool, [self.archive_key, self.on_behalf_of, self.renew])) > 1:
            logging.error(
                "Combinations of -renew, -on-behalf-of, and -archive-key are currently not supported"
            )
            return None

        if self.on_behalf_of:
            username = self.on_behalf_of
            if self.on_behalf_of.count("\\") > 0:
                parts = username.split("\\")
                username = "\\".join(parts[1:])
                domain = parts[0]
                if "." in domain:
                    logging.warning(
                        "Domain part of '-on-behalf-of' should not be a FQDN"
                    )

        renewal_cert = None
        renewal_key = None
        if self.renew:
            if self.pfx is None:
                logging.error(
                    "A certificate and private key (-pfx) is required in order for renewal"
                )
                return False

            with open(self.pfx, "rb") as f:
                renewal_key, renewal_cert = load_pfx(f.read())

        converted_policies = []
        for policy in self.application_policies:
            oid = next((k for k, v in OID_TO_STR_MAP.items() if v.lower() == policy.lower()), policy)
            converted_policies.append(oid)
        
        self.application_policies = converted_policies

        csr, key = create_csr(
            username,
            alt_dns=self.alt_dns,
            alt_upn=self.alt_upn,
            alt_sid=self.alt_sid,
            key=self.key,
            key_size=self.key_size,
            subject=self.subject,
            renewal_cert=renewal_cert,
<<<<<<< HEAD
            application_policies=self.application_policies,
            smime=self.smime,
=======
            application_policies=self.application_policies
>>>>>>> d87bbf36
        )
        self.key = key

        csr = csr_to_der(csr)

        if self.archive_key:
            ca = CA(self.target, self.ca)
            logging.info("Trying to retrieve CAX certificate")
            cax_cert = ca.get_exchange_certificate()
            logging.info("Retrieved CAX certificate")

            csr = create_key_archival(der_to_csr(csr), self.key, cax_cert)

        if self.renew:
            csr = create_renewal(csr, renewal_cert, renewal_key)

        if self.on_behalf_of:
            if self.pfx is None:
                logging.error(
                    "A certificate and private key (-pfx) is required in order to request on behalf of another user"
                )
                return False

            with open(self.pfx, "rb") as f:
                agent_key, agent_cert = load_pfx(f.read())

            csr = create_on_behalf_of(csr, self.on_behalf_of, agent_cert, agent_key)

        # Construct attributes list
        attributes = ["CertificateTemplate:%s" % self.template]

        if self.alt_upn is not None or self.alt_dns is not None:
            san = []
            if self.alt_dns:
                san.append("dns=%s" % self.alt_dns)
            if self.alt_upn:
                san.append("upn=%s" % self.alt_upn)

            attributes.append("SAN:%s" % "&".join(san))

        if self.application_policies:
            policy_string = "&".join(self.application_policies)
            attributes.append(f"ApplicationPolicies:{policy_string}")

        cert = self.interface.request(csr, attributes)

        if cert is False:
            logging.error("Failed to request certificate")
            return False

        if self.subject:
            subject = ",".join(map(lambda x: x.rfc4514_string(), cert.subject.rdns))
            logging.info("Got certificate with subject: %s" % subject)

        identifications = get_identifications_from_certificate(cert)

        print_certificate_identifications(identifications)

        object_sid = get_object_sid_from_certificate(cert)
        if object_sid is not None:
            logging.info("Certificate object SID is %s" % repr(object_sid))
        else:
            logging.info("Certificate has no object SID")

        out = self.out
        if out is None:
            out, _ = cert_id_to_parts(identifications)
            if out is None:
                out = self.target.username

            out = out.rstrip("$").lower()

        pfx = create_pfx(key, cert, self.pfx_password)

        outfile = "%s.pfx" % out

        with open(outfile, "wb") as f:
            f.write(pfx)

        logging.info("Saved certificate and private key to %s" % repr(outfile))

        return pfx, outfile

    def getCAX(self) -> bool:
        username = self.target.username

        ca = CA(self.target, self.ca)
        logging.info("Trying to retrieve CAX certificate")
        cax_cert = ca.get_exchange_certificate()
        logging.info("Retrieved CAX certificate")     
        cax_cert = cert_to_der(cax_cert)

        return cax_cert


def entry(options: argparse.Namespace) -> None:
    target = Target.from_options(options)
    del options.target

    request = Request(target=target, **vars(options))

    if options.cax_cert:
        if not options.out:
            logging.error("Please specify an output file for the cax certificate!")
            return
        
        cax = request.getCAX()
        with open(options.out, "wb") as f:
            f.write(cax)
        logging.info("CAX certificate save to %s" % options.out)
        return

    if options.retrieve:
        request.retrieve()
    else:
        request.request()<|MERGE_RESOLUTION|>--- conflicted
+++ resolved
@@ -62,20 +62,6 @@
         super().__init__(interface)
         self._iid = IID_ICertRequestD
 
-# https://winprotocoldoc.blob.core.windows.net/productionwindowsarchives/MS-WCCE/[MS-WCCE].pdf
-CLSID_ICertRequest = string_to_bin('D99E6E74-FC88-11D0-B498-00A0C90312F3')
-IID_ICertRequestD = uuidtup_to_bin(('D99E6E70-FC88-11D0-B498-00A0C90312F3', '0.0'))
-
-
-class ICertRequestD(ICertCustom):
-    '''
-    ICertRequestD DCOM interface.
-    '''
-
-    def __init__(self, interface):
-        super().__init__(interface)
-        self._iid = IID_ICertRequestD
-
 
 class DCERPCSessionError(rpcrt.DCERPCException):
     def __init__(self, error_string=None, error_code=None, packet=None):
@@ -740,10 +726,7 @@
         dynamic_endpoint: bool = False,
         debug=False,
         application_policies: List[str] = None,
-<<<<<<< HEAD
         smime: str = None,
-=======
->>>>>>> d87bbf36
         **kwargs
     ):
         self.target = target
@@ -766,10 +749,7 @@
         self.application_policies = [
             OID_TO_STR_MAP.get(policy, policy) for policy in (application_policies or [])
         ]
-<<<<<<< HEAD
         self.smime = smime
-=======
->>>>>>> d87bbf36
 
         self.web = web
         self.dcom = dcom
@@ -902,12 +882,8 @@
             key_size=self.key_size,
             subject=self.subject,
             renewal_cert=renewal_cert,
-<<<<<<< HEAD
             application_policies=self.application_policies,
             smime=self.smime,
-=======
-            application_policies=self.application_policies
->>>>>>> d87bbf36
         )
         self.key = key
 
