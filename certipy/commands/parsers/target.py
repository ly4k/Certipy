import argparse
from typing import Any


def add_argument_group(
    parser: argparse.ArgumentParser,
    connection_options: Any = None,
) -> None:
    if connection_options is not None:
        group = connection_options
    else:
        group = parser.add_argument_group("connection options")

    group.add_argument(
        "-dc-ip",
        action="store",
        metavar="ip address",
        help="IP Address of the domain controller. If omitted it will use the domain part (FQDN) specified in "
        "the target parameter",
    )
    group.add_argument(
        "-target-ip",
        action="store",
        metavar="ip address",
        help="IP Address of the target machine. If omitted it will use whatever was specified as target. "
        "This is useful when target is the NetBIOS name and you cannot resolve it",
    )
    group.add_argument(
        "-target",
        action="store",
        metavar="dns/ip address",
        help="DNS Name or IP Address of the target machine. Required for Kerberos or SSPI authentication",
    )
    group.add_argument(
        "-ns",
        action="store",
        metavar="nameserver",
        help="Nameserver for DNS resolution",
    )
    group.add_argument(
        "-dns-tcp", action="store_true", help="Use TCP instead of UDP for DNS queries"
    )
    group.add_argument(
        "-timeout",
        action="store",
        metavar="seconds",
        help="Timeout for connections",
        default=5,
        type=int,
    )

    group = parser.add_argument_group("authentication options")
    group.add_argument(
        "-u",
        "-username",
        metavar="username@domain",
        dest="username",
        action="store",
        help="Username. Format: username@domain",
    )
    group.add_argument(
        "-p",
        "-password",
        metavar="password",
        dest="password",
        action="store",
        help="Password",
    )
    group.add_argument(
        "-hashes",
        action="store",
        metavar="[LMHASH:]NTHASH",
        help="NTLM hash, format is [LMHASH:]NTHASH",
    )
    group.add_argument(
        "-k",
        action="store_true",
        dest="do_kerberos",
        help="Use Kerberos authentication. Grabs credentials from ccache file "
        "(KRB5CCNAME) based on target parameters. If valid credentials cannot be found, it will use the "
        "ones specified in the command line",
    )
    group.add_argument(
        "-simple-auth",
        action="store_true",
        dest="do_simple",
        help="Use SIMPLE authentication instead of NTLM",
    )
    group.add_argument(
        "-sspi",
        dest="use_sspi",
        action="store_true",
        help="Use Windows Integrated Authentication (SSPI)",
    )
    group.add_argument(
        "-aes",
        action="store",
        metavar="hex key",
        help="AES key to use for Kerberos Authentication " "(128 or 256 bits)",
    )
    group.add_argument(
        "-no-pass",
        action="store_true",
        help="Don't ask for password (useful for -k and -sspi)",
    )

    group = parser.add_argument_group("ldap options")
    group.add_argument(
        "-ldap-channel-binding",
        action="store_true",
        help="Use LDAP channel binding for LDAP communication (LDAPS only)",
    )
    group.add_argument(
<<<<<<< HEAD
=======
        "-ldap-auth-simple",
        action="store_true",
        help="Use ldap3.SIMPLE auth type"
    )
    group.add_argument(
>>>>>>> d87bbf36
        "-ldap-port",
        action="store",
        required=False,
        help="Choose LDAP port",
<<<<<<< HEAD
    )
    group.add_argument(
        "-ldap-auth-simple",
        action="store_true",
        help="Use ldap3.SIMPLE auth type"
=======
>>>>>>> d87bbf36
    )<|MERGE_RESOLUTION|>--- conflicted
+++ resolved
@@ -111,24 +111,8 @@
         help="Use LDAP channel binding for LDAP communication (LDAPS only)",
     )
     group.add_argument(
-<<<<<<< HEAD
-=======
-        "-ldap-auth-simple",
-        action="store_true",
-        help="Use ldap3.SIMPLE auth type"
-    )
-    group.add_argument(
->>>>>>> d87bbf36
         "-ldap-port",
         action="store",
         required=False,
         help="Choose LDAP port",
-<<<<<<< HEAD
-    )
-    group.add_argument(
-        "-ldap-auth-simple",
-        action="store_true",
-        help="Use ldap3.SIMPLE auth type"
-=======
->>>>>>> d87bbf36
     )