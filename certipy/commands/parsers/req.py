--- conflicted
+++ resolved
@@ -75,7 +75,6 @@
         help="Create renewal request",
     )
     group.add_argument(
-<<<<<<< HEAD
         "--application-policies",
         action="store",
         nargs='+',
@@ -83,12 +82,11 @@
         help="Specify application policies for the certificate request using OIDs (e.g., '1.3.6.1.4.1.311.10.3.4' or 'Client Authentication')"
     )
 
-=======
+    group.add_argument(
         "-smime",
         action="store",
         help="Specify SMIME Extension that gets added to CSR eg: des, rc4, 3des, aes128, aes192, aes256",
     )
->>>>>>> c762018a
     group = subparser.add_argument_group("output options")
     group.add_argument("-out", action="store", metavar="output file name")
 
