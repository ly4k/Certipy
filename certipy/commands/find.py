import argparse
import base64
import copy
import json
import os
<<<<<<< HEAD
import requests
=======
import re
import requests
import ssl
>>>>>>> 813fc28c
import socket
import struct
import time
import urllib3
import zipfile
<<<<<<< HEAD
import csv
=======
from http.client import HTTPSConnection
>>>>>>> 813fc28c
from collections import OrderedDict
from datetime import datetime
from typing import List

from asn1crypto import x509
from certipy.lib.constants import (
    ISSUANCE_POLICY_RIGHTS,
    ACTIVE_DIRECTORY_RIGHTS,
    CERTIFICATE_RIGHTS,
    CERTIFICATION_AUTHORITY_RIGHTS,
    EXTENDED_RIGHTS_MAP,
    EXTENDED_RIGHTS_NAME_MAP,
    MS_PKI_CERTIFICATE_NAME_FLAG,
    MS_PKI_ENROLLMENT_FLAG,
    MS_PKI_PRIVATE_KEY_FLAG,
    OID_TO_STR_MAP,
    WELLKNOWN_SIDS,
)
from certipy.lib.formatting import pretty_print
from certipy.lib.ldap import LDAPConnection, LDAPEntry
from certipy.lib.logger import logging
from certipy.lib.rpc import get_dce_rpc_from_string_binding
from certipy.lib.security import (
    ActiveDirectorySecurity,
    CertifcateSecurity,
    IssuancePolicySecurity,
    is_admin_sid,
)
from certipy.lib.target import Target
from impacket.dcerpc.v5 import rrp
from impacket.ntlm import getNTLMSSPType1, getNTLMSSPType3
from impacket.spnego import SPNEGO_NegTokenResp

from .ca import CA


def filetime_to_span(filetime: str) -> int:
    (span,) = struct.unpack("<q", filetime)

    span *= -0.0000001

    return int(span)


def span_to_str(span: int) -> str:
    if (span % 31536000 == 0) and (span // 31536000) >= 1:
        if (span / 31536000) == 1:
            return "1 year"
        return "%i years" % (span // 31536000)
    elif (span % 2592000 == 0) and (span // 2592000) >= 1:
        if (span // 2592000) == 1:
            return "1 month"
        else:
            return "%i months" % (span // 2592000)
    elif (span % 604800 == 0) and (span // 604800) >= 1:
        if (span / 604800) == 1:
            return "1 week"
        else:
            return "%i weeks" % (span // 604800)

    elif (span % 86400 == 0) and (span // 86400) >= 1:
        if (span // 86400) == 1:
            return "1 day"
        else:
            return "%i days" % (span // 86400)
    elif (span % 3600 == 0) and (span / 3600) >= 1:
        if (span // 3600) == 1:
            return "1 hour"
        else:
            return "%i hours" % (span // 3600)
    else:
        return ""


def filetime_to_str(filetime: str) -> str:
    return span_to_str(filetime_to_span(filetime))


class Find:
    def __init__(
        self,
        target: Target,
        json: bool = False,
        csv: bool = False,
        bloodhound: bool = False,
        old_bloodhound: bool = False,
        text: bool = False,
        stdout: bool = False,
        output: str = None,
        enabled: bool = False,
        oids: bool = False,
        vulnerable: bool = False,
        hide_admins: bool = False,
        sid: str = None,
        dn: str = None,
        dc_only: bool = False,
        scheme: str = "ldaps",
        connection: LDAPConnection = None,
        debug=False,
        **kwargs
    ):
        self.target = target
        self.json = json
        self.csv = csv
        self.bloodhound = bloodhound or old_bloodhound
        self.old_bloodhound = old_bloodhound
        self.text = text or stdout
        self.stdout = stdout
        self.output = output
        self.enabled = enabled
        self.oids = oids
        self.vuln = vulnerable
        self.hide_admins = hide_admins
        self.sid = sid
        self.dn = dn
        self.dc_only = dc_only
        self.scheme = scheme
        self.verbose = debug
        self.kwargs = kwargs

        self._connection = connection

    @property
    def connection(self) -> LDAPConnection:
        if self._connection is not None:
            return self._connection

        self._connection = LDAPConnection(self.target, self.scheme)
        self._connection.connect()

        return self._connection

    def open_remote_registry(self, target_ip: str, dns_host_name: str):

        dce = get_dce_rpc_from_string_binding(
            "ncacn_np:445[\\pipe\\winreg]",
            self.target,
            timeout=self.target.timeout,
            target_ip=target_ip,
            remote_name=dns_host_name,
        )

        for _ in range(3):
            try:
                dce.connect()
                dce.bind(rrp.MSRPC_UUID_RRP)
                logging.debug(
                    "Connected to remote registry at %s (%s)"
                    % (repr(self.target.remote_name), self.target.target_ip)
                )
                break
            except Exception as e:
                if "STATUS_PIPE_NOT_AVAILABLE" in str(e):
                    logging.warning(
                        (
                            "Failed to connect to remote registry. Service should be "
                            "starting now. Trying again..."
                        )
                    )
                    time.sleep(1)
                else:
                    raise e
        else:
            logging.warning("Failed to connect to remote registry")
            return None

        return dce

    def find(self):
        connection = self.connection

        if self.vuln:
            sids = connection.get_user_sids(self.target.username, self.sid, self.dn)

            if self.verbose:
                logging.debug("List of current user's SIDs:")
                for sid in sids:
                    print(
                        "     %s (%s)"
                        % (
                            self.connection.lookup_sid(sid).get("name"),
                            self.connection.lookup_sid(sid).get("objectSid"),
                        )
                    )
        else:
            sids = []

        logging.info("Finding certificate templates")

        templates = self.get_certificate_templates()

        logging.info(
            "Found %d certificate template%s"
            % (
                len(templates),
                "s" if len(templates) != 1 else "",
            )
        )

        logging.info("Finding certificate authorities")

        cas = self.get_certificate_authorities()

        logging.info(
            "Found %d certificate authorit%s"
            % (
                len(cas),
                "ies" if len(cas) != 1 else "y",
            )
        )

        no_enabled_templates = 0
        for ca in cas:
            object_id = ca.get("objectGUID").lstrip("{").rstrip("}")
            ca.set("object_id", object_id)

            ca_templates = ca.get("certificateTemplates")
            if ca_templates is None:
                ca_templates = []

            for template in templates:
                if template.get("name") in ca_templates:
                    no_enabled_templates += 1
                    if "cas" in template["attributes"].keys():
                        template.get("cas").append(ca.get("name"))
                        template.get("cas_ids").append(object_id)
                    else:
                        template.set("cas", [ca.get("name")])
                        template.set("cas_ids", [object_id])

        logging.info(
            "Found %d enabled certificate template%s"
            % (
                no_enabled_templates,
                "s" if no_enabled_templates != 1 else "",
            )
        )

        logging.info("Finding issuance policies")

        oids = self.get_issuance_policies()

        logging.info(
            "Found %d issuance polic%s"
            % (
                len(cas),
                "ies" if len(cas) != 1 else "y",
            )
        )

        no_enabled_oids = 0
        for template in templates:
            object_id = template.get("objectGUID").lstrip("{").rstrip("}")
            issuance_policies = template.get("msPKI-Certificate-Policy")
            if not isinstance(issuance_policies, list):
                if issuance_policies is None:
                    issuance_policies = []
                else:
                    issuance_policies = [issuance_policies]
            template.set("issuance_policies", issuance_policies)

            for oid in oids:
                if oid.get("msPKI-Cert-Template-OID") in issuance_policies:
                    no_enabled_oids += 1
                    linked_group = b''.join(oid.get_raw("msDS-OIDToGroupLink")).decode()
                    if "templates" in oid["attributes"].keys():
                        oid.get("templates").append(template.get("name"))
                        oid.get("templates_ids").append(object_id)
                    else:
                        oid.set("templates", [template.get("name")])
                        oid.set("templates_ids", [object_id])
                    if linked_group:
                        oid.set("linked_group", linked_group)
                        if "issuance_policies_linked_groups" in template["attributes"].keys():
                            template.get("issuance_policies_linked_groups").append(linked_group)
                        else:
                            template.set("issuance_policies_linked_groups", [linked_group])

        logging.info(
            "Found %d OID%s linked to %s"
            % (
                no_enabled_oids,
                "s" if no_enabled_oids != 1 else "",
                "templates" if no_enabled_oids != 1 else "a template",
            )
        )

        for ca in cas:

            if self.dc_only:
                user_specified_san, request_disposition, enforce_encrypt_icertrequest, security, web_enrollment = (
                    "Unknown",
                    "Unknown",
                    "Unknown",
                    None,
                    {"http": {"enabled": None}, "https": {"enabled": None, "channel_binding": None}},
                )
            else:
                user_specified_san, request_disposition, enforce_encrypt_icertrequest, security = (
                    "Unknown",
                    "Unknown",
                    "Unknown",
                    None,
                )
                try:
                    ca_name = ca.get("name")
                    ca_remote_name = ca.get("dNSHostName")
                    ca_target_ip = self.target.resolver.resolve(ca_remote_name)

                    ca_target = copy.copy(self.target)
                    ca_target.remote_name = ca_remote_name
                    ca_target.target_ip = ca_target_ip

                    ca_service = CA(ca_target, ca=ca_name)
                    edit_flags, request_disposition, interface_flags, security = ca_service.get_config()

                    if request_disposition:
                        request_disposition = (
                            "Pending" if request_disposition & 0x100 else "Issue"
                        )
                    else:
                        request_disposition = "Unknown"

                    if edit_flags:
                        user_specified_san = (edit_flags & 0x00040000) == 0x00040000
                        user_specified_san = (
                            "Enabled" if user_specified_san else "Disabled"
                        )
                    else:
                        user_specified_san = "Unknown"

                    if interface_flags:
                        enforce_encrypt_icertrequest = (interface_flags & 0x00000200) == 0x00000200
                        enforce_encrypt_icertrequest = (
                            "Enabled" if enforce_encrypt_icertrequest else "Disabled"
                        )
                    else:
                        enforce_encrypt_icertrequest = "Unknown"

                except Exception as e:
                    logging.warning(
                        "Failed to get CA security and configuration for %s: %s"
                        % (repr(ca.get("name")), e)
                    )

                web_enrollment = {"http": {"enabled": None}, "https": {"enabled": None, "channel_binding": None}}
                try:
<<<<<<< HEAD
                    for port in (80, 443):
                        web_enrollment = self.check_web_enrollment(ca, port)
                        web_enrollment = "Enabled" if web_enrollment else "Disabled"

                        if web_enrollment == "Enabled":
                            break
=======
                    web_enrollment['http']['enabled'] = self.check_web_enrollment(ca, 'http')
                    web_enrollment['https']['enabled'] = self.check_web_enrollment(ca, 'https')
                    if web_enrollment['https']['enabled']:
                        web_enrollment['https']['channel_binding'] = self.test_channel_binding(ca)
>>>>>>> 813fc28c
                except Exception as e:
                    logging.warning(
                        "Failed to check Web Enrollment for CA %s: %s"
                        % (repr(ca.get("name")), e)
                    )

            ca.set("user_specified_san", user_specified_san)
            ca.set("request_disposition", request_disposition)
            ca.set("enforce_encrypt_icertrequest", enforce_encrypt_icertrequest)
            ca.set("security", security)
            ca.set("web_enrollment", web_enrollment)

            subject_name = ca.get("cACertificateDN")

            try:
                ca_cert = x509.Certificate.load(ca.get("cACertificate")[0])[
                    "tbs_certificate"
                ]

                serial_number = hex(int(ca_cert["serial_number"]))[2:].upper()

                validity = ca_cert["validity"].native
                validity_start = str(validity["not_before"])
                validity_end = str(validity["not_after"])

                ca.set("subject_name", subject_name)
                ca.set("serial_number", serial_number)
                ca.set("validity_start", validity_start)
                ca.set("validity_end", validity_end)
            except ValueError:
                logging.warning("Could not parse CA certificate")
                pass

        for template in templates:
            template_cas = template.get("cas")
            enabled = template_cas is not None and len(template_cas) > 0
            template.set("enabled", enabled)

            object_id = template.get("objectGUID").lstrip("{").rstrip("}")
            template.set("object_id", object_id)

            expiration_period = template.get("pKIExpirationPeriod")
            if expiration_period is not None:
                validity_period = filetime_to_str(expiration_period)
            else:
                validity_period = 0
            template.set("validity_period", validity_period)

            overlap_period = template.get("pKIOverlapPeriod")
            if overlap_period is not None:
                renewal_period = filetime_to_str(overlap_period)
            else:
                renewal_period = 0
            template.set("renewal_period", renewal_period)

            certificate_name_flag = template.get("msPKI-Certificate-Name-Flag")
            if certificate_name_flag is not None:
                certificate_name_flag = MS_PKI_CERTIFICATE_NAME_FLAG(
                    int(certificate_name_flag)
                )
            else:
                certificate_name_flag = MS_PKI_CERTIFICATE_NAME_FLAG(0)
            template.set("certificate_name_flag", certificate_name_flag.to_str_list())

            enrollment_flag = template.get("msPKI-Enrollment-Flag")
            if enrollment_flag is not None:
                enrollment_flag = MS_PKI_ENROLLMENT_FLAG(int(enrollment_flag))
            else:
                enrollment_flag = MS_PKI_ENROLLMENT_FLAG(0)
            template.set("enrollment_flag", enrollment_flag.to_str_list())

            private_key_flag = template.get("msPKI-Private-Key-Flag")
            if private_key_flag is not None:
                private_key_flag = MS_PKI_PRIVATE_KEY_FLAG(int(private_key_flag))
            else:
                private_key_flag = MS_PKI_PRIVATE_KEY_FLAG(0)
            template.set("private_key_flag", private_key_flag.to_str_list())

            authorized_signatures_required = template.get("msPKI-RA-Signature")
            if authorized_signatures_required is not None:
                authorized_signatures_required = int(authorized_signatures_required)
            else:
                authorized_signatures_required = 0
            template.set(
                "authorized_signatures_required", authorized_signatures_required
            )

            schema_version = template.get("msPKI-Template-Schema-Version")
            if schema_version is not None:
                schema_version = int(schema_version)
            else:
                schema_version = 1
            template.set(
                "schema_version", schema_version
            )

            application_policies = template.get_raw("msPKI-RA-Application-Policies")
            if not isinstance(application_policies, list):
                if application_policies is None:
                    application_policies = []
                else:
                    application_policies = [application_policies]

            application_policies = list(map(lambda x: x.decode(), application_policies))

            application_policies = list(
                map(
                    lambda x: OID_TO_STR_MAP[x] if x in OID_TO_STR_MAP else x,
                    application_policies,
                )
            )
            template.set("application_policies", application_policies)

            eku = template.get_raw("pKIExtendedKeyUsage")
            if not isinstance(eku, list):
                if eku is None:
                    eku = []
                else:
                    eku = [eku]

            eku = list(map(lambda x: x.decode(), eku))

            extended_key_usage = list(
                map(lambda x: OID_TO_STR_MAP[x] if x in OID_TO_STR_MAP else x, eku)
            )
            template.set("extended_key_usage", extended_key_usage)

            any_purpose = (
                "Any Purpose" in extended_key_usage or len(extended_key_usage) == 0
            )
            template.set("any_purpose", any_purpose)

            client_authentication = any_purpose or any(
                eku in extended_key_usage
                for eku in [
                    "Client Authentication",
                    "Smart Card Logon",
                    "PKINIT Client Authentication",
                ]
            )
            template.set("client_authentication", client_authentication)

            enrollment_agent = any_purpose or any(
                eku in extended_key_usage
                for eku in [
                    "Certificate Request Agent",
                ]
            )
            template.set("enrollment_agent", enrollment_agent)

            enrollee_supplies_subject = any(
                flag in certificate_name_flag
                for flag in [
                    MS_PKI_CERTIFICATE_NAME_FLAG.ENROLLEE_SUPPLIES_SUBJECT,
                ]
            )
            template.set("enrollee_supplies_subject", enrollee_supplies_subject)

            requires_manager_approval = (
                MS_PKI_ENROLLMENT_FLAG.PEND_ALL_REQUESTS in enrollment_flag
            )
            template.set("requires_manager_approval", requires_manager_approval)

            no_security_extension = (
                MS_PKI_ENROLLMENT_FLAG.NO_SECURITY_EXTENSION in enrollment_flag
            )
            template.set("no_security_extension", no_security_extension)

            requires_key_archival = (
                MS_PKI_PRIVATE_KEY_FLAG.REQUIRE_PRIVATE_KEY_ARCHIVAL in private_key_flag
            )
            template.set("requires_key_archival", requires_key_archival)

        prefix = (
            datetime.now().strftime("%Y%m%d%H%M%S") if not self.output else self.output
        )

        not_specified = not any([self.json, self.bloodhound, self.text])

        if self.bloodhound or not_specified:
            self.output_bloodhound_data(prefix, templates, cas)

        if self.text or self.json or not_specified:
            output = self.get_output_for_text_and_json(templates, cas, oids)

            if self.text or not_specified:
                if self.stdout:
                    logging.info("Enumeration output:")
                    pretty_print(output)
                else:
                    with open("%s_Certipy.txt" % prefix, "w") as f:
                        pretty_print(output, print=lambda x: f.write(x) + f.write("\n"))
                    logging.info(
                        "Saved text output to %s" % repr("%s_Certipy.txt" % prefix)
                    )

            if self.json or not_specified:
                with open("%s_Certipy.json" % prefix, "w") as f:
                    json.dump(output, f, indent=2, default=str)

                logging.info(
                    "Saved JSON output to %s" % repr("%s_Certipy.json" % prefix)
                )

            if self.csv:
                self.save_templates_to_csv(prefix, output)
                logging.info(
                    "Saved CSV output to %s" % repr("%s_Certipy.csv" % prefix)
                )

    def save_templates_to_csv(
        self, prefix: str, output: dict[LDAPEntry],
    ):
        def flatten_dict(
            template_entries: dict, parent_key:str='', sep:str='.',
        ):
            items = []
            for key, value in template_entries.items():
                new_key = f"{parent_key}{sep}{key}" if parent_key else key
                if isinstance(value, dict):
                    if "Permissions" in key:
                        for sub_key, sub_value in value.items():
                            if 'Enrollment Permissions' in sub_key:
                                items.append((sub_key, '\n'.join(sub_value['Enrollment Rights'])))
                            elif 'Object Control Permissions' in sub_key:
                                for subsub_key, subsub_value in sub_value.items():
                                    if isinstance(subsub_value, list):
                                        items.append((subsub_key, '\n'.join(subsub_value)))
                                    else:
                                        items.append((subsub_key, subsub_value))
                    else:
                        items.append((new_key, ", ".join([f"{key}: {value}" for key, value in value.items()])))
                elif isinstance(value, list):
                    items.append((new_key, '\n'.join(value)))
                else:
                    items.append((new_key, value))
            return dict(items)
        
        column_order = ['Template Name',
                        'Display Name',
                        'Certificate Authorities',
                        'Enabled',
                        'Client Authentication',
                        'Enrollment Agent',
                        'Any Purpose',
                        'Enrollee Supplies Subject',
                        'Certificate Name Flag',
                        'Enrollment Flag',
                        'Private Key Flag',
                        'Extended Key Usage',
                        'Requires Manager Approval',
                        'Requires Key Archival',
                        'Authorized Signatures Required',
                        'Validity Period',
                        'Renewal Period',
                        'Minimum RSA Key Length',
                        'Enrollment Permissions',
                        'Owner',
                        'Write Owner Principals',
                        'Write Dacl Principals',
                        'Write Property Principals',
                        '[!] Vulnerabilities']

        with open("%s_Certipy.csv" % prefix, 'w', newline='') as csvfile:
            writer = csv.DictWriter(csvfile,
                                    fieldnames=column_order,
                                    extrasaction='ignore',
                                    delimiter=';',
                                    quoting=csv.QUOTE_ALL)
            writer.writeheader()
            writer.writerows([flatten_dict(output['Certificate Templates'][id_]) for id_ in output['Certificate Templates']])

    def get_output_for_text_and_json(
        self, templates: List[LDAPEntry], cas: List[LDAPEntry], oids: List[LDAPEntry]
    ):
        ca_entries = {}
        template_entries = {}
        oids_entries ={} 

        for template in templates:
            if self.enabled and template.get("enabled") is not True:
                continue

            vulnerabilities = self.get_template_vulnerabilities(template)
            if self.vuln and len(vulnerabilities) == 0:
                continue

            entry = OrderedDict()
            entry = self.get_template_properties(template, entry)

            permissions = self.get_template_permissions(template)
            if len(permissions) > 0:
                entry["Permissions"] = permissions

            if len(vulnerabilities) > 0:
                entry["[!] Vulnerabilities"] = vulnerabilities

            template_entries[len(template_entries)] = entry

        for ca in cas:
            entry = OrderedDict()
            entry = self.get_ca_properties(ca, entry)

            permissions = self.get_ca_permissions(ca)
            if len(permissions) > 0:
                entry["Permissions"] = permissions

            vulnerabilities = self.get_ca_vulnerabilities(ca)
            if len(vulnerabilities) > 0:
                entry["[!] Vulnerabilities"] = vulnerabilities

            ca_entries[len(ca_entries)] = entry

        if self.oids is True:
            for oid in oids:
                vulnerabilities = self.get_oid_vulnerabilities(oid)
                if self.vuln and len(vulnerabilities) == 0:
                    continue

                entry = OrderedDict()
                entry = self.get_oid_properties(oid, entry)

                permissions = self.get_oid_permissions(oid)
                if len(permissions) > 0:
                    entry["Permissions"] = permissions

                if len(vulnerabilities) > 0:
                    entry["[!] Vulnerabilities"] = vulnerabilities

                oids_entries[len(oids_entries)] = entry

        output = {}

        if len(ca_entries) == 0:
            output["Certificate Authorities"] = "[!] Could not find any CAs"
        else:
            output["Certificate Authorities"] = ca_entries

        if len(template_entries) == 0:
            output[
                "Certificate Templates"
            ] = "[!] Could not find any certificate templates"
        else:
            output["Certificate Templates"] = template_entries

        if self.oids is True:
            if len(oids_entries) == 0:
                output[
                    "Issuance Policies"
                ] = "[!] Could not find any issuance policy"
            else:
                output["Issuance Policies"] = oids_entries

        return output

    def output_bloodhound_data(
        self, prefix: str, templates: List[LDAPEntry], cas: List[LDAPEntry]
    ):
        template_entries = []
        ca_entries = []

        for template in templates:
            template_properties = OrderedDict()
            template_properties["name"] = "%s@%s" % (
                template.get("cn").upper(),
                self.connection.domain.upper(),
            )
            template_properties["highvalue"] = template.get("enabled") and any(
                [
                    all(
                        [
                            template.get("enrollee_supplies_subject"),
                            not template.get("requires_manager_approval"),
                            template.get("client_authentication"),
                        ]
                    ),
                    all(
                        [
                            template.get("enrollment_agent"),
                            not template.get("requires_manager_approval"),
                        ]
                    ),
                ]
            )

            template_properties = self.get_template_properties(
                template, template_properties
            )

            template_properties["domain"] = self.connection.domain.upper()

            if self.old_bloodhound:
                template_properties["type"] = "Certificate Template"

            security = CertifcateSecurity(template.get("nTSecurityDescriptor"))
            if security is None:
                aces = []
            else:
                aces = self.security_to_bloodhound_aces(security)

            entry = {
                "Properties": template_properties,
                "ObjectIdentifier": template.get("object_id"),
                "Aces": aces,
            }

            if not self.old_bloodhound:
                entry["cas_ids"] = template.get("cas_ids")

            template_entries.append(entry)

        for ca in cas:
            ca_properties = OrderedDict()
            ca_properties["name"] = "%s@%s" % (
                ca.get("name").upper(),
                self.connection.domain.upper(),
            )
            ca_properties[
                "highvalue"
            ] = False  # It is a high value, but the 'Enroll' will give many false positives

            ca_properties = self.get_ca_properties(ca, ca_properties)

            ca_properties["domain"] = self.connection.domain.upper()

            if self.old_bloodhound:
                ca_properties["type"] = "Enrollment Service"

            security = ca.get("security")
            if security is None:
                aces = []
            else:
                aces = self.security_to_bloodhound_aces(security)

            entry = {
                "Properties": ca_properties,
                "ObjectIdentifier": ca.get("object_id"),
                "Aces": aces,
            }

            ca_entries.append(entry)

        zipf = zipfile.ZipFile("%s_Certipy.zip" % prefix, "w")

        if self.old_bloodhound:
            gpos_filename = "%s_gpos.json" % prefix
            entries = ca_entries + template_entries
            with open(gpos_filename, "w") as f:
                json.dump(
                    {
                        "data": entries,
                        "meta": {
                            "count": len(entries),
                            "type": "gpos",
                            "version": 4,
                        },
                    },
                    f,
                    default=str,
                )
            zipf.write(gpos_filename, gpos_filename)
            os.unlink(gpos_filename)
        else:
            cas_filename = "%s_cas.json" % prefix
            with open(cas_filename, "w") as f:
                json.dump(
                    {
                        "data": ca_entries,
                        "meta": {
                            "count": len(ca_entries),
                            "type": "cas",
                            "version": 4,
                        },
                    },
                    f,
                )
            zipf.write(cas_filename, cas_filename)
            os.unlink(cas_filename)

            templates_filename = "%s_templates.json" % prefix
            with open(templates_filename, "w") as f:
                json.dump(
                    {
                        "data": template_entries,
                        "meta": {
                            "count": len(template_entries),
                            "type": "templates",
                            "version": 4,
                        },
                    },
                    f,
                    default=str,
                )
            zipf.write(templates_filename, templates_filename)
            os.unlink(templates_filename)

        zipf.close()
        logging.info(
            (
                "Saved BloodHound data to %s. Drag and drop the file into the "
                "BloodHound GUI from %s"
            )
            % (
                repr(
                    "%s_Certipy.zip" % prefix,
                ),
                "@BloodHoundAD" if self.old_bloodhound else "@ly4k",
            )
        )

<<<<<<< HEAD
    def check_web_enrollment(self, ca: LDAPEntry, port) -> bool:
=======
    def check_web_enrollment(self, ca: LDAPEntry, channel: str) -> bool:
>>>>>>> 813fc28c
        target_name = ca.get("dNSHostName")

        target_ip = self.target.resolver.resolve(target_name)
        urllib3.disable_warnings(urllib3.exceptions.InsecureRequestWarning)

        try:
<<<<<<< HEAD
            channel = "http" if port == 80 else "https"
            url = "%s://%s/certsrv" % (channel, target_ip)

            logging.debug("Connecting to %s:%d" % (target_ip, port))
=======
            url = "%s://%s/certsrv" % (channel, target_ip)

            logging.debug("Connecting to %s" % url)
>>>>>>> 813fc28c
            response = requests.head(
                url, headers={ "User-Agent": "Mozilla/5.0 (Windows NT 10.0; Win64; x64) AppleWebKit/537.36 (KHTML, like Gecko) Chrome/122.0.0.0 Safari/537.36 Edg/122.0.2365.80" },
                timeout=30, verify=False
            )

<<<<<<< HEAD
            return response.status_code == 401
        except requests.exceptions.Timeout:
=======
            if response.status_code == 401:
                logging.debug("Web enrollment seems enabled over %s" % channel)
                return True
        except requests.exceptions.Timeout:
            logging.debug("Web enrollment seems disabled over %s" % channel)
>>>>>>> 813fc28c
            return False
        except Exception as e:
            logging.warning(
                "Got error while trying to check for web enrollment: %s" % e
            )

        return None

    def test_channel_binding(self, ca: LDAPEntry):
        target_name = ca.get("dNSHostName")
        target_ip = self.target.resolver.resolve(target_name)

        try:
            logging.debug("Testing Channel Binding. Performing connection to %s without CB" % target_name)
            connection_without_cb = self.test_https_ntlm(target_ip, channel_binding=False)

            if connection_without_cb:
                logging.info("Channel Binding not enforced for %s" % target_name)
                return False
            
            logging.debug("Performing connection to %s with CB" % target_name)
            connection_with_cb = self.test_https_ntlm(target_ip, channel_binding=True)
            if connection_with_cb:
                logging.info("Channel Binding enforced for %s" % target_name)
                return True
        except Exception as e:
            logging.warning("Got error while trying to check for channel binding: %s" % e)
            return None    
        return None

    def test_https_ntlm(self, target_ip: str, channel_binding: bool):
        path = '/certsrv'
        session = HTTPSConnection(target_ip, timeout=30, context=ssl._create_unverified_context())
        session.request('GET', path)
        res = session.getresponse()
        res.read()
        
        if res.status != 401:
            logging.debug('Status code returned: %d. Authentication does not seem required for URL' % res.status)
            return False
        try:
            if 'NTLM' not in res.getheader('WWW-Authenticate') and 'Negotiate' not in res.getheader('WWW-Authenticate'):
                logging.error('NTLM Auth not offered by URL, offered protocols: %s' % res.getheader('WWW-Authenticate'))
                return False
            if 'NTLM' in res.getheader('WWW-Authenticate'):
                authenticationMethod = "NTLM"
            elif 'Negotiate' in res.getheader('WWW-Authenticate'):
                authenticationMethod = "Negotiate"
        except (KeyError, TypeError):
            logging.error('No authentication requested by the server %s' % target_ip)
            return False

        #NTLM Negotiate
        type1 = getNTLMSSPType1('', self.target.domain)
        negotiate = base64.b64encode(type1.getData()).decode("ascii")
        headers = {'Authorization':'%s %s' % (authenticationMethod, negotiate)}
        session.request('GET', path ,headers=headers)

        # NTLM Challenge from Server
        res = session.getresponse()
        res.read()
        try:
            serverChallengeBase64 = re.search(('%s ([a-zA-Z0-9+/]+={0,2})' % authenticationMethod), res.getheader('WWW-Authenticate')).group(1)
            serverChallenge = base64.b64decode(serverChallengeBase64)
        except (IndexError, KeyError, AttributeError):
            logging.error('No NTLM challenge returned from server')
            return False

        if struct.unpack('B', serverChallenge[:1])[0] == SPNEGO_NegTokenResp.SPNEGO_NEG_TOKEN_RESP:
            respToken2 = SPNEGO_NegTokenResp(serverChallenge)
            type2 = respToken2['ResponseToken']
        else:
            type2 = serverChallenge

        cb = b''
        if channel_binding:
            # Compute Channel Binding
            sock = socket.socket(socket.AF_INET, socket.SOCK_STREAM)
            sock.settimeout(1)
            sslsock = ssl._create_unverified_context().wrap_socket(sock, server_hostname=target_ip)
            sslsock.connect((target_ip, 443))
            peer_cert = sslsock.getpeercert(True)
            # From: https://github.com/ly4k/ldap3/commit/87f5760e5a68c2f91eac8ba375f4ea3928e2b9e0#diff-c782b790cfa0a948362bf47d72df8ddd6daac12e5757afd9d371d89385b27ef6R1383
            from hashlib import sha256,md5
            # Ugly but effective, to get the digest of the X509 DER in bytes
            peer_certificate_sha256  = sha256(peer_cert).digest()
        
            channel_binding_struct = b''
            initiator_address = b'\x00'*8
            acceptor_address = b'\x00'*8

            # https://datatracker.ietf.org/doc/html/rfc5929#section-4
            application_data_raw = b'tls-server-end-point:' + peer_certificate_sha256
            len_application_data = len(application_data_raw).to_bytes(4, byteorder='little', signed = False)
            application_data = len_application_data
            application_data += application_data_raw
            channel_binding_struct += initiator_address
            channel_binding_struct += acceptor_address
            channel_binding_struct += application_data
            cb = md5(channel_binding_struct).digest()

        # NTLM Auth
        type3, exportedSessionKey = getNTLMSSPType3(type1, bytes(type2), self.target.username, self.target.password, self.target.domain, channel_binding_value=cb)

        auth = base64.b64encode(type3.getData()).decode("ascii")
        headers = {'Authorization':'%s %s' % (authenticationMethod, auth)}
        session.request('GET', path, headers=headers)
        res = session.getresponse()
        logging.debug(res.status)
        if res.status in (200, 301):
            return  True
        if res.status == 401:
            return False
        return None
        

    def get_certificate_templates(self) -> List[LDAPEntry]:
        templates = self.connection.search(
            "(objectclass=pkicertificatetemplate)",
            search_base="CN=Certificate Templates,CN=Public Key Services,CN=Services,%s"
            % self.connection.configuration_path,
            attributes=[
                "cn",
                "name",
                "displayName",
                "pKIExpirationPeriod",
                "pKIOverlapPeriod",
                "msPKI-Enrollment-Flag",
                "msPKI-Private-Key-Flag",
                "msPKI-Certificate-Name-Flag",
                "msPKI-Certificate-Policy",
                "msPKI-Minimal-Key-Size",
                "msPKI-RA-Signature",
                "msPKI-Template-Schema-Version",
                "msPKI-RA-Application-Policies",
                "pKIExtendedKeyUsage",
                "nTSecurityDescriptor",
                "objectGUID",
                "whenCreated",
                "whenChanged",
                "msPKI-Template-Schema-Version"
            ],
            query_sd=True,
        )

        return templates

    def get_issuance_policies(self) -> List[LDAPEntry]:
        templates = self.connection.search(
            "(objectclass=msPKI-Enterprise-Oid)",
            search_base="CN=OID,CN=Public Key Services,CN=Services,%s"
            % self.connection.configuration_path,
            attributes=[
                "cn",
                "name",
                "displayName",
                "msDS-OIDToGroupLink",
                "msPKI-Cert-Template-OID",
                "nTSecurityDescriptor",
                "objectGUID",
            ],
            query_sd=True,
        )

        return templates

    def get_certificate_authorities(self) -> List[LDAPEntry]:
        cas = self.connection.search(
            "(&(objectClass=pKIEnrollmentService))",
            search_base="CN=Enrollment Services,CN=Public Key Services,CN=Services,%s"
            % self.connection.configuration_path,
            attributes=[
                "cn",
                "name",
                "dNSHostName",
                "cACertificateDN",
                "cACertificate",
                "certificateTemplates",
                "objectGUID",
            ],
        )

        return cas

    def security_to_bloodhound_aces(self, security: ActiveDirectorySecurity) -> List:
        aces = []

        owner = self.connection.lookup_sid(security.owner)

        aces.append(
            {
                "PrincipalSID": owner.get("objectSid"),
                "PrincipalType": owner.get("objectType"),
                "RightName": "Owns",
                "IsInherited": False,
            }
        )

        for sid, rights in security.aces.items():
            is_inherited = rights["inherited"]
            principal = self.connection.lookup_sid(sid)

            standard_rights = rights["rights"].to_list()

            for right in standard_rights:
                aces.append(
                    {
                        "PrincipalSID": principal.get("objectSid"),
                        "PrincipalType": principal.get("objectType"),
                        "RightName": str(right),
                        "IsInherited": is_inherited,
                    }
                )

            extended_rights = rights["extended_rights"]

            for extended_right in extended_rights:
                aces.append(
                    {
                        "PrincipalSID": principal.get("objectSid"),
                        "PrincipalType": principal.get("objectType"),
                        "RightName": EXTENDED_RIGHTS_MAP[extended_right].replace(
                            "-", ""
                        )
                        if extended_right in EXTENDED_RIGHTS_MAP
                        else extended_right,
                        "IsInherited": is_inherited,
                    }
                )

        return aces

    def get_template_properties(
        self, template: LDAPEntry, template_properties: dict = None
    ) -> dict:
        properties_map = {
            "cn": "Template Name",
            "displayName": "Display Name",
            "cas": "Certificate Authorities",
            "enabled": "Enabled",
            "client_authentication": "Client Authentication",
            "enrollment_agent": "Enrollment Agent",
            "any_purpose": "Any Purpose",
            "enrollee_supplies_subject": "Enrollee Supplies Subject",
            "certificate_name_flag": "Certificate Name Flag",
            "enrollment_flag": "Enrollment Flag",
            "private_key_flag": "Private Key Flag",
            "extended_key_usage": "Extended Key Usage",
            "requires_manager_approval": "Requires Manager Approval",
            "requires_key_archival": "Requires Key Archival",
            "application_policies": "Application Policies",
            "authorized_signatures_required": "Authorized Signatures Required",
            "schema_version": "Schema Version",
            "validity_period": "Validity Period",
            "renewal_period": "Renewal Period",
            "msPKI-Minimal-Key-Size": "Minimum RSA Key Length",
            "whenCreated": "Template Created",
            "whenChanged": "Template Last Modified",
            "msPKI-Certificate-Policy": "Issuance Policies",
            "issuance_policies_linked_groups" : "Linked Groups",
            "msPKI-Template-Schema-Version": "Template Schema Version"
        }

        if template_properties is None:
            template_properties = OrderedDict()

        for property_key, property_display in properties_map.items():
            property_value = template.get(property_key)
            if property_value is None:
                continue
            template_properties[property_display] = property_value

        return template_properties

    def get_template_permissions(self, template: LDAPEntry):
        security = CertifcateSecurity(template.get("nTSecurityDescriptor"))
        permissions = {}
        enrollment_permissions = {}
        enrollment_rights = []
        all_extended_rights = []

        for sid, rights in security.aces.items():
            if self.hide_admins and is_admin_sid(sid):
                continue

            if (
                ( rights['rights'] & ACTIVE_DIRECTORY_RIGHTS.EXTENDED_RIGHT ) and
                ( EXTENDED_RIGHTS_NAME_MAP["Enroll"] in rights["extended_rights"] )
            ):
                enrollment_rights.append(self.connection.lookup_sid(sid).get("name"))
            if (
                ( rights['rights'] & ACTIVE_DIRECTORY_RIGHTS.EXTENDED_RIGHT ) and
                ( EXTENDED_RIGHTS_NAME_MAP["All-Extended-Rights"] in rights["extended_rights"] )
            ):
                all_extended_rights.append(self.connection.lookup_sid(sid).get("name"))

        if len(enrollment_rights) > 0:
            enrollment_permissions["Enrollment Rights"] = enrollment_rights

        if len(all_extended_rights) > 0:
            enrollment_permissions["All Extended Rights"] = all_extended_rights

        if len(enrollment_permissions) > 0:
            permissions["Enrollment Permissions"] = enrollment_permissions

        object_control_permissions = {}
        if not self.hide_admins or not is_admin_sid(security.owner):
            object_control_permissions["Owner"] = self.connection.lookup_sid(
                security.owner
            ).get("name")

        rights_mapping = [
            (CERTIFICATE_RIGHTS.GENERIC_ALL, [], "Full Control Principals"),
            (CERTIFICATE_RIGHTS.WRITE_OWNER, [], "Write Owner Principals"),
            (CERTIFICATE_RIGHTS.WRITE_DACL, [], "Write Dacl Principals"),
        ]
        write_permissions = {}

        for sid, rights in security.aces.items():
            if self.hide_admins and is_admin_sid(sid):
                continue

            extended_rights = rights["extended_rights"]
            rights = rights["rights"]
            sid = self.connection.lookup_sid(sid).get("name")

            for (right, principal_list, _) in rights_mapping:
                if right in rights:
                    if rights & ACTIVE_DIRECTORY_RIGHTS.EXTENDED_RIGHT:
                        principal_list.append(sid)
            
            if( 
                ( CERTIFICATE_RIGHTS.WRITE_PROPERTY in rights ) and
                ( rights & ACTIVE_DIRECTORY_RIGHTS.EXTENDED_RIGHT )
            ):
                for extended_right in extended_rights:
                    resolved_extended_right = EXTENDED_RIGHTS_MAP.get(extended_right, extended_right)
                    principal_list = write_permissions.get(resolved_extended_right, [])
                    if sid not in principal_list:
                        principal_list.append(sid)
                    write_permissions[resolved_extended_right] = principal_list
        
        for extended_right, principal_list in write_permissions.items():
            rights_mapping.append(
                (
                CERTIFICATE_RIGHTS.WRITE_PROPERTY,
                principal_list,
                f"Write Property {extended_right}"
                )
            )
        
        for _, principal_list, name in rights_mapping:
            if len(principal_list) > 0:
                object_control_permissions[name] = principal_list

        if len(object_control_permissions) > 0:
            permissions["Object Control Permissions"] = object_control_permissions

        return permissions

    def get_template_vulnerabilities(self, template: LDAPEntry):
        def list_sids(sids: List[str]):
            sids_mapping = list(
                map(
                    lambda sid: repr(self.connection.lookup_sid(sid).get("name")),
                    sids,
                )
            )
            if len(sids_mapping) == 1:
                return sids_mapping[0]

            return ", ".join(sids_mapping[:-1]) + " and " + sids_mapping[-1]

        if template.get("vulnerabilities"):
            return template.get("vulnerabilities")

        vulnerabilities = {}

        user_can_enroll, enrollable_sids = self.can_user_enroll_in_template(template)

        if (
            not template.get("requires_manager_approval")
            and not template.get("authorized_signatures_required") > 0
        ):
            # ESC1
            if (
                user_can_enroll
                and template.get("enrollee_supplies_subject")
                and template.get("client_authentication")
            ):
                vulnerabilities["ESC1"] = (
                    "%s can enroll, enrollee supplies subject and template allows client authentication"
                    % list_sids(enrollable_sids)
                )

            # ESC2
            if user_can_enroll and template.get("any_purpose"):
                vulnerabilities["ESC2"] = (
                    "%s can enroll and template can be used for any purpose"
                    % list_sids(enrollable_sids)
                )

            # ESC3
            if user_can_enroll and template.get("enrollment_agent"):
                vulnerabilities["ESC3.1"] = (
                    "%s can enroll and template has Certificate Request Agent EKU set"
                    % list_sids(enrollable_sids)
                )

            # ESC9
            if (
                user_can_enroll
                and template.get("no_security_extension")
                and template.get("client_authentication")
            ):
                vulnerabilities[
                    "ESC9"
                ] = "%s can enroll and template has no security extension" % list_sids(
                    enrollable_sids
                )

            # ESC13
            if (
                user_can_enroll
                and template.get("client_authentication")
                and template.get("msPKI-Certificate-Policy")
                and template.get("issuance_policies_linked_groups")
            ):
                vulnerabilities[
                    "ESC13"
                ] = "%s can enroll, template allows client authentication and issuance policy is linked to group %s" % (list_sids(
                    enrollable_sids
                ), template.get("issuance_policies_linked_groups"))
            # ESC15 Check: User can enroll, enrollee supplies subject, and schema version is 1
            if (
                user_can_enroll
                and template.get("enrollee_supplies_subject")
                and template.get("msPKI-Template-Schema-Version") == 1
            ):
                vulnerabilities[
                    "ESC15*"
                ] = "%s can enroll, enrollee supplies subject and schema version is 1. *CVE-2024-49019" % list_sids(
                    enrollable_sids
                )

        # ESC4
        security = CertifcateSecurity(template.get("nTSecurityDescriptor"))
        owner_sid = security.owner

        if owner_sid in self.connection.get_user_sids(self.target.username, self.sid, self.dn):
            vulnerabilities[
                "ESC4"
            ] = "Template is owned by %s" % self.connection.lookup_sid(owner_sid).get(
                "name"
            )
        else:
            # No reason to show if user is already owner
            has_vulnerable_acl, vulnerable_acl_sids = self.template_has_vulnerable_acl(
                template
            )
            if has_vulnerable_acl:
                vulnerabilities["ESC4"] = "%s has dangerous permissions" % list_sids(
                    vulnerable_acl_sids
                )

        if (
            not template.get("requires_manager_approval")
            and user_can_enroll
            and template.get("client_authentication")
            and (
                template.get("schema_version") == 1
                or (
                    template.get("schema_version") > 1
                    and template.get("authorized_signatures_required") > 0
                    and template.get("application_policies") is not None
                    and "Certificate Request Agent" in template.get("application_policies")
                )
            )
        ) :
            vulnerabilities["ESC3.2"] = (
                "%s can enroll and template has schema version 1 or"
                " requires a Certificate Request Agent signature"
                % list_sids(enrollable_sids)
            )

        return vulnerabilities

    def template_has_vulnerable_acl(self, template: LDAPEntry):
        has_vulnerable_acl = False

        security = CertifcateSecurity(template.get("nTSecurityDescriptor"))
        aces = security.aces
        vulnerable_acl_sids = []
        for sid, rights in aces.items():
            if sid not in self.connection.get_user_sids(self.target.username, self.sid, self.dn):
                continue

            ad_rights = rights["rights"]
            ad_extended_rights = rights["extended_rights"]
            for right in [CERTIFICATE_RIGHTS.GENERIC_ALL, CERTIFICATE_RIGHTS.WRITE_OWNER, CERTIFICATE_RIGHTS.WRITE_DACL, CERTIFICATE_RIGHTS.GENERIC_WRITE]:
                if right in ad_rights:
                    vulnerable_acl_sids.append(sid)
                    has_vulnerable_acl = True
            
            ## WRITE_PROPERTY is only interesting if you can write the entire object
            if (
                CERTIFICATE_RIGHTS.WRITE_PROPERTY in ad_rights and
                ( '00000000-0000-0000-0000-000000000000' in ad_extended_rights and ad_rights & ACTIVE_DIRECTORY_RIGHTS.EXTENDED_RIGHT )
            ):
                vulnerable_acl_sids.append(sid)
                has_vulnerable_acl = True

        return has_vulnerable_acl, vulnerable_acl_sids

    def can_user_enroll_in_template(self, template: LDAPEntry):
        user_can_enroll = False

        security = CertifcateSecurity(template.get("nTSecurityDescriptor"))
        aces = security.aces
        enrollable_sids = []
        for sid, rights in aces.items():
            if sid not in self.connection.get_user_sids(self.target.username, self.sid, self.dn):
                continue

            if (
                ( EXTENDED_RIGHTS_NAME_MAP["All-Extended-Rights"] in rights["extended_rights"] and rights['rights'] & ACTIVE_DIRECTORY_RIGHTS.EXTENDED_RIGHT )
                or ( EXTENDED_RIGHTS_NAME_MAP["Enroll"] in rights["extended_rights"] and rights['rights'] & ACTIVE_DIRECTORY_RIGHTS.EXTENDED_RIGHT )
                or CERTIFICATE_RIGHTS.GENERIC_ALL in rights["rights"]
            ):
                enrollable_sids.append(sid)
                user_can_enroll = True

        return user_can_enroll, enrollable_sids

    def get_ca_properties(self, ca: LDAPEntry, ca_properties: dict = None) -> dict:
        properties_map = {
            "name": "CA Name",
            "dNSHostName": "DNS Name",
            "cACertificateDN": "Certificate Subject",
            "serial_number": "Certificate Serial Number",
            "validity_start": "Certificate Validity Start",
            "validity_end": "Certificate Validity End",
            "web_enrollment": "Web Enrollment",
            "user_specified_san": "User Specified SAN",
            "request_disposition": "Request Disposition",
            "enforce_encrypt_icertrequest": "Enforce Encryption for Requests",
        }

        if ca_properties is None:
            ca_properties = OrderedDict()

        for property_key, property_display in properties_map.items():
            property_value = ca.get(property_key)
            if property_value is None:
                continue
            ca_properties[property_display] = property_value

        return ca_properties

    def get_ca_permissions(self, ca: LDAPEntry):
        security = ca.get("security")

        ca_permissions = {}
        access_rights = {}
        if security is not None:
            if not self.hide_admins or not is_admin_sid(security.owner):
                ca_permissions["Owner"] = self.connection.lookup_sid(
                    security.owner
                ).get("name")

            for sid, rights in security.aces.items():
                if self.hide_admins and is_admin_sid(sid):
                    continue
                ca_rights = rights["rights"].to_list()
                for ca_right in ca_rights:
                    if ca_right not in access_rights:
                        access_rights[ca_right] = [
                            self.connection.lookup_sid(sid).get("name")
                        ]
                    else:
                        access_rights[ca_right].append(
                            self.connection.lookup_sid(sid).get("name")
                        )

            ca_permissions["Access Rights"] = access_rights

        return ca_permissions

    def get_ca_vulnerabilities(self, ca: LDAPEntry):
        def list_sids(sids: List[str]):
            sids_mapping = list(
                map(
                    lambda sid: repr(self.connection.lookup_sid(sid).get("name")),
                    sids,
                )
            )
            if len(sids_mapping) == 1:
                return sids_mapping[0]

            return ", ".join(sids_mapping[:-1]) + " and " + sids_mapping[-1]

        if ca.get("vulnerabilities"):
            return ca.get("vulnerabilities")

        vulnerabilities = {}

        # ESC6
        if (
            ca.get("user_specified_san") == "Enabled"
            and ca.get("request_disposition") == "Issue"
        ):
            vulnerabilities[
                "ESC6"
            ] = "Enrollees can specify SAN and Request Disposition is set to Issue. Does not work after May 2022"

        # ESC7
        has_vulnerable_acl, vulnerable_acl_sids = self.ca_has_vulnerable_acl(ca)
        if has_vulnerable_acl:
            vulnerabilities["ESC7"] = "%s has dangerous permissions" % list_sids(
                vulnerable_acl_sids
            )

        # ESC8
        web_enrollment = ca.get("web_enrollment")
        if web_enrollment and ca.get("request_disposition") in ["Issue", "Unknown"]:
            if web_enrollment['http'] is not None and web_enrollment['http']['enabled']:# HTTP only 
                vulnerabilities["ESC8"] = (
                    "Web Enrollment is enabled over HTTP and Request Disposition is set to %s"
                    % ca.get("request_disposition")
                )
            if web_enrollment['https'] is not None and web_enrollment['https']['enabled'] and not web_enrollment['https']['channel_binding']:# HTTPS only 
                vulnerabilities["ESC8"] = (
                    "Web Enrollment is enabled over HTTPS, Channel Binding is disabled and Request Disposition is set to %s"
                    % ca.get("request_disposition")
                )
            if web_enrollment['http'] is not None and web_enrollment['https'] is not None and web_enrollment['http']['enabled'] and web_enrollment['https']['enabled'] and not web_enrollment['https']['channel_binding']:# HTTP and HTTPS 
                vulnerabilities["ESC8"] = (
                    "Web Enrollment is enabled over HTTP and HTTPS, Channel Binding is disabled and Request Disposition is set to %s"
                    % ca.get("request_disposition")
                )

        # ESC11
        if (
            ca.get("enforce_encrypt_icertrequest") == "Disabled"
            and ca.get("request_disposition") == "Issue"
        ):
            vulnerabilities[
                "ESC11"
            ] = "Encryption is not enforced for ICPR requests and Request Disposition is set to Issue"

        return vulnerabilities

    def ca_has_vulnerable_acl(self, ca: LDAPEntry):
        has_vulnerable_acl = False
        vulnerable_acl_sids = []

        security = ca.get("security")
        if security is None:
            return has_vulnerable_acl, vulnerable_acl_sids

        aces = security.aces
        for sid, rights in aces.items():
            if sid not in self.connection.get_user_sids(self.target.username, self.sid, self.dn):
                continue

            ad_rights = rights["rights"]
            if any(
                right in ad_rights
                for right in [
                    CERTIFICATION_AUTHORITY_RIGHTS.MANAGE_CA,
                    CERTIFICATION_AUTHORITY_RIGHTS.MANAGE_CERTIFICATES,
                ]
            ):
                vulnerable_acl_sids.append(sid)
                has_vulnerable_acl = True

        return has_vulnerable_acl, vulnerable_acl_sids

    def get_oid_properties(
            self, oid: LDAPEntry, oid_properties: dict = None
        ) -> dict:
            properties_map = {
                "cn": "Issuance Policy Name",
                "displayName": "Display Name",
                "templates": "Certificate Template(s)",
                "linked_group" : "Linked Group"
            }

            if oid_properties is None:
                oid_properties = OrderedDict()

            for property_key, property_display in properties_map.items():
                property_value = oid.get(property_key)
                if property_value is None:
                    continue
                oid_properties[property_display] = property_value

            return oid_properties

    def get_oid_permissions(self, oid: LDAPEntry):
        security = IssuancePolicySecurity(oid.get("nTSecurityDescriptor"))
        oid_permissions = {}
        access_rights = {}
        if security is not None:
            if not self.hide_admins or not is_admin_sid(security.owner):
                oid_permissions["Owner"] = self.connection.lookup_sid(
                    security.owner
                ).get("name")

            for sid, rights in security.aces.items():
                if self.hide_admins and is_admin_sid(sid):
                    continue
                oid_rights = rights["rights"].to_list()
                for oid_right in oid_rights:
                    if oid_right not in access_rights:
                        access_rights[oid_right] = [
                            self.connection.lookup_sid(sid).get("name")
                        ]
                    else:
                        access_rights[oid_right].append(
                            self.connection.lookup_sid(sid).get("name")
                        )

            oid_permissions["Access Rights"] = access_rights

        return oid_permissions


    def get_oid_vulnerabilities(self, oid: LDAPEntry):
        def list_sids(sids: List[str]):
            sids_mapping = list(
                map(
                    lambda sid: repr(self.connection.lookup_sid(sid).get("name")),
                    sids,
                )
            )
            if len(sids_mapping) == 1:
                return sids_mapping[0]

            return ", ".join(sids_mapping[:-1]) + " and " + sids_mapping[-1]

        if oid.get("vulnerabilities"):
            return oid.get("vulnerabilities")

        vulnerabilities = {}

        # ESC13
        security = IssuancePolicySecurity(oid.get("nTSecurityDescriptor"))
        owner_sid = security.owner

        if owner_sid in self.connection.get_user_sids(self.target.username):
            vulnerabilities[
                "ESC13"
            ] = "Issuance Policy OID is owned by %s" % self.connection.lookup_sid(owner_sid).get(
                "name"
            )
        else:
            has_vulnerable_acl, vulnerable_acl_sids = self.oid_has_vulnerable_acl(
                oid
            )
            if has_vulnerable_acl:
                vulnerabilities["ESC13"] = "%s has dangerous permissions" % list_sids(
                    vulnerable_acl_sids
                )

        return vulnerabilities

    def oid_has_vulnerable_acl(self, oid: LDAPEntry):
        has_vulnerable_acl = False

        security = IssuancePolicySecurity(oid.get("nTSecurityDescriptor"))
        aces = security.aces
        vulnerable_acl_sids = []
        for sid, rights in aces.items():
            if sid not in self.connection.get_user_sids(self.target.username):
                continue

            ad_rights = rights["rights"]
            if any(
                right in ad_rights
                for right in [
                    ISSUANCE_POLICY_RIGHTS.GENERIC_ALL,
                    ISSUANCE_POLICY_RIGHTS.WRITE_OWNER,
                    ISSUANCE_POLICY_RIGHTS.WRITE_DACL,
                    ISSUANCE_POLICY_RIGHTS.WRITE_PROPERTY,
                ]
            ):
                vulnerable_acl_sids.append(sid)
                has_vulnerable_acl = True

        return has_vulnerable_acl, vulnerable_acl_sids


def entry(options: argparse.Namespace) -> None:
    target = Target.from_options(options, dc_as_target=True)
    del options.target

    find = Find(target=target, **vars(options))
    find.find()<|MERGE_RESOLUTION|>--- conflicted
+++ resolved
@@ -3,23 +3,16 @@
 import copy
 import json
 import os
-<<<<<<< HEAD
-import requests
-=======
 import re
 import requests
 import ssl
->>>>>>> 813fc28c
 import socket
 import struct
 import time
 import urllib3
 import zipfile
-<<<<<<< HEAD
 import csv
-=======
 from http.client import HTTPSConnection
->>>>>>> 813fc28c
 from collections import OrderedDict
 from datetime import datetime
 from typing import List
@@ -367,19 +360,10 @@
 
                 web_enrollment = {"http": {"enabled": None}, "https": {"enabled": None, "channel_binding": None}}
                 try:
-<<<<<<< HEAD
-                    for port in (80, 443):
-                        web_enrollment = self.check_web_enrollment(ca, port)
-                        web_enrollment = "Enabled" if web_enrollment else "Disabled"
-
-                        if web_enrollment == "Enabled":
-                            break
-=======
                     web_enrollment['http']['enabled'] = self.check_web_enrollment(ca, 'http')
                     web_enrollment['https']['enabled'] = self.check_web_enrollment(ca, 'https')
                     if web_enrollment['https']['enabled']:
                         web_enrollment['https']['channel_binding'] = self.test_channel_binding(ca)
->>>>>>> 813fc28c
                 except Exception as e:
                     logging.warning(
                         "Failed to check Web Enrollment for CA %s: %s"
@@ -890,42 +874,26 @@
             )
         )
 
-<<<<<<< HEAD
-    def check_web_enrollment(self, ca: LDAPEntry, port) -> bool:
-=======
     def check_web_enrollment(self, ca: LDAPEntry, channel: str) -> bool:
->>>>>>> 813fc28c
         target_name = ca.get("dNSHostName")
 
         target_ip = self.target.resolver.resolve(target_name)
         urllib3.disable_warnings(urllib3.exceptions.InsecureRequestWarning)
 
         try:
-<<<<<<< HEAD
-            channel = "http" if port == 80 else "https"
             url = "%s://%s/certsrv" % (channel, target_ip)
 
-            logging.debug("Connecting to %s:%d" % (target_ip, port))
-=======
-            url = "%s://%s/certsrv" % (channel, target_ip)
-
             logging.debug("Connecting to %s" % url)
->>>>>>> 813fc28c
             response = requests.head(
                 url, headers={ "User-Agent": "Mozilla/5.0 (Windows NT 10.0; Win64; x64) AppleWebKit/537.36 (KHTML, like Gecko) Chrome/122.0.0.0 Safari/537.36 Edg/122.0.2365.80" },
                 timeout=30, verify=False
             )
 
-<<<<<<< HEAD
-            return response.status_code == 401
-        except requests.exceptions.Timeout:
-=======
             if response.status_code == 401:
                 logging.debug("Web enrollment seems enabled over %s" % channel)
                 return True
         except requests.exceptions.Timeout:
             logging.debug("Web enrollment seems disabled over %s" % channel)
->>>>>>> 813fc28c
             return False
         except Exception as e:
             logging.warning(
