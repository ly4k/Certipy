--- conflicted
+++ resolved
@@ -906,9 +906,9 @@
                 "pKIExtendedKeyUsage",
                 "nTSecurityDescriptor",
                 "objectGUID",
-<<<<<<< HEAD
                 "whenCreated",
                 "whenChanged",
+                "msPKI-Template-Schema-Version"
             ],
             query_sd=True,
         )
@@ -928,9 +928,6 @@
                 "msPKI-Cert-Template-OID",
                 "nTSecurityDescriptor",
                 "objectGUID",
-=======
-                "msPKI-Template-Schema-Version"
->>>>>>> 39329457
             ],
             query_sd=True,
         )
@@ -1027,14 +1024,11 @@
             "validity_period": "Validity Period",
             "renewal_period": "Renewal Period",
             "msPKI-Minimal-Key-Size": "Minimum RSA Key Length",
-<<<<<<< HEAD
             "whenCreated": "Template Created",
             "whenChanged": "Template Last Modified",
             "msPKI-Certificate-Policy": "Issuance Policies",
-            "issuance_policies_linked_groups" : "Linked Groups"
-=======
+            "issuance_policies_linked_groups" : "Linked Groups",
             "msPKI-Template-Schema-Version": "Template Schema Version"
->>>>>>> 39329457
         }
 
         if template_properties is None:
@@ -1195,7 +1189,6 @@
                     enrollable_sids
                 )
 
-<<<<<<< HEAD
             # ESC13
             if (
                 user_can_enroll
@@ -1208,7 +1201,6 @@
                 ] = "%s can enroll, template allows client authentication and issuance policy is linked to group %s" % (list_sids(
                     enrollable_sids
                 ), template.get("issuance_policies_linked_groups"))
-=======
             # ESC15 Check: User can enroll, enrollee supplies subject, and schema version is 1
             if (
                 user_can_enroll
@@ -1216,11 +1208,10 @@
                 and template.get("msPKI-Template-Schema-Version") == 1
             ):
                 vulnerabilities[
-                    "ESC15"
-                ] = "%s can enroll, enrollee supplies subject and schema version is 1" % list_sids(
+                    "ESC15*"
+                ] = "%s can enroll, enrollee supplies subject and schema version is 1. *CVE-2024-49019" % list_sids(
                     enrollable_sids
                 )
->>>>>>> 39329457
 
         # ESC4
         security = CertifcateSecurity(template.get("nTSecurityDescriptor"))
