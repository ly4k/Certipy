import argparse
import base64
import copy
import json
import os
<<<<<<< HEAD
import re
import requests
import ssl
=======
import requests
>>>>>>> d87bbf36
import socket
import struct
import time
import urllib3
import zipfile
import csv
from http.client import HTTPSConnection
from collections import OrderedDict
from datetime import datetime
from typing import List

from asn1crypto import x509
from certipy.lib.constants import (
<<<<<<< HEAD
    ISSUANCE_POLICY_RIGHTS,
=======
>>>>>>> d87bbf36
    ACTIVE_DIRECTORY_RIGHTS,
    CERTIFICATE_RIGHTS,
    CERTIFICATION_AUTHORITY_RIGHTS,
    EXTENDED_RIGHTS_MAP,
    EXTENDED_RIGHTS_NAME_MAP,
    ISSUANCE_POLICY_RIGHTS,
    MS_PKI_CERTIFICATE_NAME_FLAG,
    MS_PKI_ENROLLMENT_FLAG,
    MS_PKI_PRIVATE_KEY_FLAG,
    OID_TO_STR_MAP,
    WELLKNOWN_SIDS,
)
from certipy.lib.formatting import pretty_print
from certipy.lib.ldap import LDAPConnection, LDAPEntry
from certipy.lib.logger import logging
from certipy.lib.rpc import get_dce_rpc_from_string_binding
from certipy.lib.security import (
    ActiveDirectorySecurity,
    CertifcateSecurity,
    IssuancePolicySecurity,
    is_admin_sid,
)
from certipy.lib.target import Target
from impacket.dcerpc.v5 import rrp
from impacket.ntlm import getNTLMSSPType1, getNTLMSSPType3
from impacket.spnego import SPNEGO_NegTokenResp

from .ca import CA


def filetime_to_span(filetime: str) -> int:
    (span,) = struct.unpack("<q", filetime)

    span *= -0.0000001

    return int(span)


def span_to_str(span: int) -> str:
    if (span % 31536000 == 0) and (span // 31536000) >= 1:
        if (span / 31536000) == 1:
            return "1 year"
        return "%i years" % (span // 31536000)
    elif (span % 2592000 == 0) and (span // 2592000) >= 1:
        if (span // 2592000) == 1:
            return "1 month"
        else:
            return "%i months" % (span // 2592000)
    elif (span % 604800 == 0) and (span // 604800) >= 1:
        if (span / 604800) == 1:
            return "1 week"
        else:
            return "%i weeks" % (span // 604800)

    elif (span % 86400 == 0) and (span // 86400) >= 1:
        if (span // 86400) == 1:
            return "1 day"
        else:
            return "%i days" % (span // 86400)
    elif (span % 3600 == 0) and (span / 3600) >= 1:
        if (span // 3600) == 1:
            return "1 hour"
        else:
            return "%i hours" % (span // 3600)
    else:
        return ""


def filetime_to_str(filetime: str) -> str:
    return span_to_str(filetime_to_span(filetime))


class Find:
    def __init__(
        self,
        target: Target,
        json: bool = False,
        csv: bool = False,
        bloodhound: bool = False,
        old_bloodhound: bool = False,
        esc14: bool = False,
        text: bool = False,
        stdout: bool = False,
        output: str = None,
        trailing_output : str = "",
        enabled: bool = False,
        oids: bool = False,
        vulnerable: bool = False,
        hide_admins: bool = False,
        sid: str = None,
        dn: str = None,
        dc_only: bool = False,
        scheme: str = "ldaps",
        connection: LDAPConnection = None,
        debug=False,
        **kwargs
    ):
        self.target = target
        self.json = json
        self.csv = csv
        self.bloodhound = bloodhound or old_bloodhound
        self.old_bloodhound = old_bloodhound
        self.text = text or stdout
        self.stdout = stdout
        self.esc14 = esc14
        self.output = output
        self.trailing_output = trailing_output
        self.enabled = enabled
        self.oids = oids
        self.vuln = vulnerable
        self.hide_admins = hide_admins
        self.sid = sid
        self.dn = dn
        self.dc_only = dc_only
        self.scheme = scheme
        self.verbose = debug
        self.kwargs = kwargs

        self._connection = connection

    @property
    def connection(self) -> LDAPConnection:
        if self._connection is not None:
            return self._connection

        self._connection = LDAPConnection(self.target, self.scheme)
        self._connection.connect()

        return self._connection

    def open_remote_registry(self, target_ip: str, dns_host_name: str):

        dce = get_dce_rpc_from_string_binding(
            "ncacn_np:445[\\pipe\\winreg]",
            self.target,
            timeout=self.target.timeout,
            target_ip=target_ip,
            remote_name=dns_host_name,
        )

        for _ in range(3):
            try:
                dce.connect()
                dce.bind(rrp.MSRPC_UUID_RRP)
                logging.debug(
                    "Connected to remote registry at %s (%s)"
                    % (repr(self.target.remote_name), self.target.target_ip)
                )
                break
            except Exception as e:
                if "STATUS_PIPE_NOT_AVAILABLE" in str(e):
                    logging.warning(
                        (
                            "Failed to connect to remote registry. Service should be "
                            "starting now. Trying again..."
                        )
                    )
                    time.sleep(1)
                else:
                    raise e
        else:
            logging.warning("Failed to connect to remote registry")
            return None

        return dce

    def find(self):
        connection = self.connection

        if self.vuln:
            sids = connection.get_user_sids(self.target.username, self.sid, self.dn)

            if self.verbose:
                logging.debug("List of current user's SIDs:")
                for sid in sids:
                    print(
                        "     %s (%s)"
                        % (
                            self.connection.lookup_sid(sid).get("name"),
                            self.connection.lookup_sid(sid).get("objectSid"),
                        )
                    )
        else:
            sids = []

        logging.info("Finding certificate templates")

        templates = self.get_certificate_templates()

        logging.info(
            "Found %d certificate template%s"
            % (
                len(templates),
                "s" if len(templates) != 1 else "",
            )
        )

        logging.info("Finding certificate authorities")

        cas = self.get_certificate_authorities()

        logging.info(
            "Found %d certificate authorit%s"
            % (
                len(cas),
                "ies" if len(cas) != 1 else "y",
            )
        )

        no_enabled_templates = 0
        for ca in cas:
            object_id = ca.get("objectGUID").lstrip("{").rstrip("}")
            ca.set("object_id", object_id)

            ca_templates = ca.get("certificateTemplates")
            if ca_templates is None:
                ca_templates = []

            for template in templates:
                if template.get("name") in ca_templates:
                    no_enabled_templates += 1
                    if "cas" in template["attributes"].keys():
                        template.get("cas").append(ca.get("name"))
                        template.get("cas_ids").append(object_id)
                    else:
                        template.set("cas", [ca.get("name")])
                        template.set("cas_ids", [object_id])

        logging.info(
            "Found %d enabled certificate template%s"
            % (
                no_enabled_templates,
                "s" if no_enabled_templates != 1 else "",
            )
        )

        logging.info("Finding issuance policies")

        oids = self.get_issuance_policies()

        logging.info(
            "Found %d issuance polic%s"
            % (
                len(cas),
                "ies" if len(cas) != 1 else "y",
            )
        )

        no_enabled_oids = 0
        for template in templates:
            object_id = template.get("objectGUID").lstrip("{").rstrip("}")
            issuance_policies = template.get("msPKI-Certificate-Policy")
            if not isinstance(issuance_policies, list):
                if issuance_policies is None:
                    issuance_policies = []
                else:
                    issuance_policies = [issuance_policies]
            template.set("issuance_policies", issuance_policies)

            for oid in oids:
                if oid.get("msPKI-Cert-Template-OID") in issuance_policies:
                    no_enabled_oids += 1
                    linked_group = b''.join(oid.get_raw("msDS-OIDToGroupLink")).decode()
                    if "templates" in oid["attributes"].keys():
                        oid.get("templates").append(template.get("name"))
                        oid.get("templates_ids").append(object_id)
                    else:
                        oid.set("templates", [template.get("name")])
                        oid.set("templates_ids", [object_id])
<<<<<<< HEAD
                    if linked_group:
                        oid.set("linked_group", linked_group)
                        if "issuance_policies_linked_groups" in template["attributes"].keys():
                            template.get("issuance_policies_linked_groups").append(linked_group)
                        else:
                            template.set("issuance_policies_linked_groups", [linked_group])
=======
                    oid.set("linked_group", linked_group)
                    if "issuance_policies_linked_groups" in template["attributes"].keys():
                        template.get("issuance_policies_linked_groups").append(linked_group)
                    else:
                        template.set("issuance_policies_linked_groups", [linked_group])
>>>>>>> d87bbf36

        logging.info(
            "Found %d OID%s linked to %s"
            % (
                no_enabled_oids,
                "s" if no_enabled_oids != 1 else "",
                "templates" if no_enabled_oids != 1 else "a template",
            )
        )

        for ca in cas:

            if self.dc_only:
                user_specified_san, request_disposition, enforce_encrypt_icertrequest, security, web_enrollment = (
                    "Unknown",
                    "Unknown",
                    "Unknown",
                    None,
                    {"http": {"enabled": None}, "https": {"enabled": None, "channel_binding": None}},
                )
            else:
                user_specified_san, request_disposition, enforce_encrypt_icertrequest, security = (
                    "Unknown",
                    "Unknown",
                    "Unknown",
                    None,
                )
                try:
                    ca_name = ca.get("name")
                    ca_remote_name = ca.get("dNSHostName")
                    ca_target_ip = self.target.resolver.resolve(ca_remote_name)

                    ca_target = copy.copy(self.target)
                    ca_target.remote_name = ca_remote_name
                    ca_target.target_ip = ca_target_ip

                    ca_service = CA(ca_target, ca=ca_name)
                    edit_flags, request_disposition, interface_flags, security = ca_service.get_config()

                    if request_disposition:
                        request_disposition = (
                            "Pending" if request_disposition & 0x100 else "Issue"
                        )
                    else:
                        request_disposition = "Unknown"

                    if edit_flags:
                        user_specified_san = (edit_flags & 0x00040000) == 0x00040000
                        user_specified_san = (
                            "Enabled" if user_specified_san else "Disabled"
                        )
                    else:
                        user_specified_san = "Unknown"

                    if interface_flags:
                        enforce_encrypt_icertrequest = (interface_flags & 0x00000200) == 0x00000200
                        enforce_encrypt_icertrequest = (
                            "Enabled" if enforce_encrypt_icertrequest else "Disabled"
                        )
                    else:
                        enforce_encrypt_icertrequest = "Unknown"

                except Exception as e:
                    logging.warning(
                        "Failed to get CA security and configuration for %s: %s"
                        % (repr(ca.get("name")), e)
                    )

                web_enrollment = {"http": {"enabled": None}, "https": {"enabled": None, "channel_binding": None}}
                try:
<<<<<<< HEAD
                    web_enrollment['http']['enabled'] = self.check_web_enrollment(ca, 'http')
                    web_enrollment['https']['enabled'] = self.check_web_enrollment(ca, 'https')
                    if web_enrollment['https']['enabled']:
                        web_enrollment['https']['channel_binding'] = self.test_channel_binding(ca)
=======
                    for port in (80, 443):
                        web_enrollment = self.check_web_enrollment(ca, port)
                        web_enrollment = "Enabled" if web_enrollment else "Disabled"

                        if web_enrollment == "Enabled":
                            break
>>>>>>> d87bbf36
                except Exception as e:
                    logging.warning(
                        "Failed to check Web Enrollment for CA %s: %s"
                        % (repr(ca.get("name")), e)
                    )

            ca.set("user_specified_san", user_specified_san)
            ca.set("request_disposition", request_disposition)
            ca.set("enforce_encrypt_icertrequest", enforce_encrypt_icertrequest)
            ca.set("security", security)
            ca.set("web_enrollment", web_enrollment)

            subject_name = ca.get("cACertificateDN")

            try:
                ca_cert = x509.Certificate.load(ca.get("cACertificate")[0])[
                    "tbs_certificate"
                ]

                serial_number = hex(int(ca_cert["serial_number"]))[2:].upper()

                validity = ca_cert["validity"].native
                validity_start = str(validity["not_before"])
                validity_end = str(validity["not_after"])

                ca.set("subject_name", subject_name)
                ca.set("serial_number", serial_number)
                ca.set("validity_start", validity_start)
                ca.set("validity_end", validity_end)
            except ValueError:
                logging.warning("Could not parse CA certificate")
                pass

        for template in templates:
            template_cas = template.get("cas")
            enabled = template_cas is not None and len(template_cas) > 0
            template.set("enabled", enabled)

            object_id = template.get("objectGUID").lstrip("{").rstrip("}")
            template.set("object_id", object_id)

            expiration_period = template.get("pKIExpirationPeriod")
            if expiration_period is not None:
                validity_period = filetime_to_str(expiration_period)
            else:
                validity_period = 0
            template.set("validity_period", validity_period)

            overlap_period = template.get("pKIOverlapPeriod")
            if overlap_period is not None:
                renewal_period = filetime_to_str(overlap_period)
            else:
                renewal_period = 0
            template.set("renewal_period", renewal_period)

            certificate_name_flag = template.get("msPKI-Certificate-Name-Flag")
            if certificate_name_flag is not None:
                certificate_name_flag = MS_PKI_CERTIFICATE_NAME_FLAG(
                    int(certificate_name_flag)
                )
            else:
                certificate_name_flag = MS_PKI_CERTIFICATE_NAME_FLAG(0)
            template.set("certificate_name_flag", certificate_name_flag.to_str_list())

            enrollment_flag = template.get("msPKI-Enrollment-Flag")
            if enrollment_flag is not None:
                enrollment_flag = MS_PKI_ENROLLMENT_FLAG(int(enrollment_flag))
            else:
                enrollment_flag = MS_PKI_ENROLLMENT_FLAG(0)
            template.set("enrollment_flag", enrollment_flag.to_str_list())

            private_key_flag = template.get("msPKI-Private-Key-Flag")
            if private_key_flag is not None:
                private_key_flag = MS_PKI_PRIVATE_KEY_FLAG(int(private_key_flag))
            else:
                private_key_flag = MS_PKI_PRIVATE_KEY_FLAG(0)
            template.set("private_key_flag", private_key_flag.to_str_list())

            authorized_signatures_required = template.get("msPKI-RA-Signature")
            if authorized_signatures_required is not None:
                authorized_signatures_required = int(authorized_signatures_required)
            else:
                authorized_signatures_required = 0
            template.set(
                "authorized_signatures_required", authorized_signatures_required
            )

            schema_version = template.get("msPKI-Template-Schema-Version")
            if schema_version is not None:
                schema_version = int(schema_version)
            else:
                schema_version = 1
            template.set(
                "schema_version", schema_version
            )

            application_policies = template.get_raw("msPKI-RA-Application-Policies")
            if not isinstance(application_policies, list):
                if application_policies is None:
                    application_policies = []
                else:
                    application_policies = [application_policies]

            application_policies = list(map(lambda x: x.decode(), application_policies))

            application_policies = list(
                map(
                    lambda x: OID_TO_STR_MAP[x] if x in OID_TO_STR_MAP else x,
                    application_policies,
                )
            )
            template.set("application_policies", application_policies)

            eku = template.get_raw("pKIExtendedKeyUsage")
            if not isinstance(eku, list):
                if eku is None:
                    eku = []
                else:
                    eku = [eku]

            eku = list(map(lambda x: x.decode(), eku))

            extended_key_usage = list(
                map(lambda x: OID_TO_STR_MAP[x] if x in OID_TO_STR_MAP else x, eku)
            )
            template.set("extended_key_usage", extended_key_usage)

            any_purpose = (
                "Any Purpose" in extended_key_usage or len(extended_key_usage) == 0
            )
            template.set("any_purpose", any_purpose)

            client_authentication = any_purpose or any(
                eku in extended_key_usage
                for eku in [
                    "Client Authentication",
                    "Smart Card Logon",
                    "PKINIT Client Authentication",
                ]
            )
            template.set("client_authentication", client_authentication)

            enrollment_agent = any_purpose or any(
                eku in extended_key_usage
                for eku in [
                    "Certificate Request Agent",
                ]
            )
            template.set("enrollment_agent", enrollment_agent)

            enrollee_supplies_subject = any(
                flag in certificate_name_flag
                for flag in [
                    MS_PKI_CERTIFICATE_NAME_FLAG.ENROLLEE_SUPPLIES_SUBJECT,
                ]
            )
            template.set("enrollee_supplies_subject", enrollee_supplies_subject)

            requires_manager_approval = (
                MS_PKI_ENROLLMENT_FLAG.PEND_ALL_REQUESTS in enrollment_flag
            )
            template.set("requires_manager_approval", requires_manager_approval)

            no_security_extension = (
                MS_PKI_ENROLLMENT_FLAG.NO_SECURITY_EXTENSION in enrollment_flag
            )
            template.set("no_security_extension", no_security_extension)

            requires_key_archival = (
                MS_PKI_PRIVATE_KEY_FLAG.REQUIRE_PRIVATE_KEY_ARCHIVAL in private_key_flag
            )
            template.set("requires_key_archival", requires_key_archival)

        prefix = (
            datetime.now().strftime("%Y%m%d%H%M%S") if not self.output else self.output
        )

        not_specified = not any([self.json, self.bloodhound, self.text])

        if self.bloodhound or not_specified:
            self.output_bloodhound_data(prefix, templates, cas)

        if self.text or self.json or not_specified:
            output = self.get_output_for_text_and_json(templates, cas, oids)

            if self.text or not_specified:
                output_text_stdout = copy.copy(output)
                if self.trailing_output : output_text_stdout ["ESC14"] = self.trailing_output
                if self.stdout:
                    logging.info("Enumeration output:")
                    pretty_print(output_text_stdout)
                else:
                    with open("%s_Certipy.txt" % prefix, "w") as f:
                        pretty_print(output_text_stdout, print=lambda x: f.write(x) + f.write("\n"))
                    logging.info(
                        "Saved text output to %s" % repr("%s_Certipy.txt" % prefix)
                    )

            if self.json or not_specified:
                with open("%s_Certipy.json" % prefix, "w") as f:
                    json.dump(output, f, indent=2, default=str)

                logging.info(
                    "Saved JSON output to %s" % repr("%s_Certipy.json" % prefix)
                )

            if self.csv:
                self.save_templates_to_csv(prefix, output)
                logging.info(
                    "Saved CSV output to %s" % repr("%s_Certipy.csv" % prefix)
                )

    def save_templates_to_csv(
        self, prefix: str, output: dict[LDAPEntry],
    ):
        def flatten_dict(
            template_entries: dict, parent_key:str='', sep:str='.',
        ):
            items = []
            for key, value in template_entries.items():
                new_key = f"{parent_key}{sep}{key}" if parent_key else key
                if isinstance(value, dict):
                    if "Permissions" in key:
                        for sub_key, sub_value in value.items():
                            if 'Enrollment Permissions' in sub_key:
                                items.append((sub_key, '\n'.join(sub_value['Enrollment Rights'])))
                            elif 'Object Control Permissions' in sub_key:
                                for subsub_key, subsub_value in sub_value.items():
                                    if isinstance(subsub_value, list):
                                        items.append((subsub_key, '\n'.join(subsub_value)))
                                    else:
                                        items.append((subsub_key, subsub_value))
                    else:
                        items.append((new_key, ", ".join([f"{key}: {value}" for key, value in value.items()])))
                elif isinstance(value, list):
                    items.append((new_key, '\n'.join(value)))
                else:
                    items.append((new_key, value))
            return dict(items)
        
        column_order = ['Template Name',
                        'Display Name',
                        'Certificate Authorities',
                        'Enabled',
                        'Client Authentication',
                        'Enrollment Agent',
                        'Any Purpose',
                        'Enrollee Supplies Subject',
                        'Certificate Name Flag',
                        'Enrollment Flag',
                        'Private Key Flag',
                        'Extended Key Usage',
                        'Requires Manager Approval',
                        'Requires Key Archival',
                        'Authorized Signatures Required',
                        'Validity Period',
                        'Renewal Period',
                        'Minimum RSA Key Length',
                        'Enrollment Permissions',
                        'Owner',
                        'Write Owner Principals',
                        'Write Dacl Principals',
                        'Write Property Principals',
                        '[!] Vulnerabilities']

        with open("%s_Certipy.csv" % prefix, 'w', newline='') as csvfile:
            writer = csv.DictWriter(csvfile,
                                    fieldnames=column_order,
                                    extrasaction='ignore',
                                    delimiter=';',
                                    quoting=csv.QUOTE_ALL)
            writer.writeheader()
            writer.writerows([flatten_dict(output['Certificate Templates'][id_]) for id_ in output['Certificate Templates']])

    def get_output_for_text_and_json(
        self, templates: List[LDAPEntry], cas: List[LDAPEntry], oids: List[LDAPEntry]
    ):
        ca_entries = {}
        template_entries = {}
        oids_entries ={} 

        for template in templates:
            if self.enabled and template.get("enabled") is not True:
                continue

            vulnerabilities = self.get_template_vulnerabilities(template)
            if self.vuln and len(vulnerabilities) == 0:
                continue

            entry = OrderedDict()
            entry = self.get_template_properties(template, entry)

            permissions = self.get_template_permissions(template)
            if len(permissions) > 0:
                entry["Permissions"] = permissions

            if len(vulnerabilities) > 0:
                entry["[!] Vulnerabilities"] = vulnerabilities

            template_entries[len(template_entries)] = entry

        for ca in cas:
            entry = OrderedDict()
            entry = self.get_ca_properties(ca, entry)

            permissions = self.get_ca_permissions(ca)
            if len(permissions) > 0:
                entry["Permissions"] = permissions

            vulnerabilities = self.get_ca_vulnerabilities(ca)
            if len(vulnerabilities) > 0:
                entry["[!] Vulnerabilities"] = vulnerabilities

            ca_entries[len(ca_entries)] = entry

        if self.oids is True:
            for oid in oids:
                vulnerabilities = self.get_oid_vulnerabilities(oid)
                if self.vuln and len(vulnerabilities) == 0:
                    continue

                entry = OrderedDict()
                entry = self.get_oid_properties(oid, entry)

                permissions = self.get_oid_permissions(oid)
                if len(permissions) > 0:
                    entry["Permissions"] = permissions

                if len(vulnerabilities) > 0:
                    entry["[!] Vulnerabilities"] = vulnerabilities

                oids_entries[len(oids_entries)] = entry

        output = {}

        if len(ca_entries) == 0:
            output["Certificate Authorities"] = "[!] Could not find any CAs"
        else:
            output["Certificate Authorities"] = ca_entries

        if len(template_entries) == 0:
            output[
                "Certificate Templates"
            ] = "[!] Could not find any certificate templates"
        else:
            output["Certificate Templates"] = template_entries

        if self.oids is True:
            if len(oids_entries) == 0:
                output[
                    "Issuance Policies"
                ] = "[!] Could not find any issuance policy"
            else:
                output["Issuance Policies"] = oids_entries

        return output

    def output_bloodhound_data(
        self, prefix: str, templates: List[LDAPEntry], cas: List[LDAPEntry]
    ):
        template_entries = []
        ca_entries = []

        for template in templates:
            template_properties = OrderedDict()
            template_properties["name"] = "%s@%s" % (
                template.get("cn").upper(),
                self.connection.domain.upper(),
            )
            template_properties["highvalue"] = template.get("enabled") and any(
                [
                    all(
                        [
                            template.get("enrollee_supplies_subject"),
                            not template.get("requires_manager_approval"),
                            template.get("client_authentication"),
                        ]
                    ),
                    all(
                        [
                            template.get("enrollment_agent"),
                            not template.get("requires_manager_approval"),
                        ]
                    ),
                ]
            )

            template_properties = self.get_template_properties(
                template, template_properties
            )

            template_properties["domain"] = self.connection.domain.upper()

            if self.old_bloodhound:
                template_properties["type"] = "Certificate Template"

            security = CertifcateSecurity(template.get("nTSecurityDescriptor"))
            if security is None:
                aces = []
            else:
                aces = self.security_to_bloodhound_aces(security)

            entry = {
                "Properties": template_properties,
                "ObjectIdentifier": template.get("object_id"),
                "Aces": aces,
            }

            if not self.old_bloodhound:
                entry["cas_ids"] = template.get("cas_ids")

            template_entries.append(entry)

        for ca in cas:
            ca_properties = OrderedDict()
            ca_properties["name"] = "%s@%s" % (
                ca.get("name").upper(),
                self.connection.domain.upper(),
            )
            ca_properties[
                "highvalue"
            ] = False  # It is a high value, but the 'Enroll' will give many false positives

            ca_properties = self.get_ca_properties(ca, ca_properties)

            ca_properties["domain"] = self.connection.domain.upper()

            if self.old_bloodhound:
                ca_properties["type"] = "Enrollment Service"

            security = ca.get("security")
            if security is None:
                aces = []
            else:
                aces = self.security_to_bloodhound_aces(security)

            entry = {
                "Properties": ca_properties,
                "ObjectIdentifier": ca.get("object_id"),
                "Aces": aces,
            }

            ca_entries.append(entry)

        zipf = zipfile.ZipFile("%s_Certipy.zip" % prefix, "w")

        if self.old_bloodhound:
            gpos_filename = "%s_gpos.json" % prefix
            entries = ca_entries + template_entries
            with open(gpos_filename, "w") as f:
                json.dump(
                    {
                        "data": entries,
                        "meta": {
                            "count": len(entries),
                            "type": "gpos",
                            "version": 4,
                        },
                    },
                    f,
                    default=str,
                )
            zipf.write(gpos_filename, gpos_filename)
            os.unlink(gpos_filename)
        else:
            cas_filename = "%s_cas.json" % prefix
            with open(cas_filename, "w") as f:
                json.dump(
                    {
                        "data": ca_entries,
                        "meta": {
                            "count": len(ca_entries),
                            "type": "cas",
                            "version": 4,
                        },
                    },
                    f,
                )
            zipf.write(cas_filename, cas_filename)
            os.unlink(cas_filename)

            templates_filename = "%s_templates.json" % prefix
            with open(templates_filename, "w") as f:
                json.dump(
                    {
                        "data": template_entries,
                        "meta": {
                            "count": len(template_entries),
                            "type": "templates",
                            "version": 4,
                        },
                    },
                    f,
                    default=str,
                )
            zipf.write(templates_filename, templates_filename)
            os.unlink(templates_filename)

        zipf.close()
        logging.info(
            (
                "Saved BloodHound data to %s. Drag and drop the file into the "
                "BloodHound GUI from %s"
            )
            % (
                repr(
                    "%s_Certipy.zip" % prefix,
                ),
                "@BloodHoundAD" if self.old_bloodhound else "@ly4k",
            )
        )

<<<<<<< HEAD
    def check_web_enrollment(self, ca: LDAPEntry, channel: str) -> bool:
=======
    def check_web_enrollment(self, ca: LDAPEntry, port) -> bool:
>>>>>>> d87bbf36
        target_name = ca.get("dNSHostName")

        target_ip = self.target.resolver.resolve(target_name)
        urllib3.disable_warnings(urllib3.exceptions.InsecureRequestWarning)

        try:
<<<<<<< HEAD
            url = "%s://%s/certsrv" % (channel, target_ip)

            logging.debug("Connecting to %s" % url)
=======
            channel = "http" if port == 80 else "https"
            url = "%s://%s/certsrv" % (channel, target_ip)

            logging.debug("Connecting to %s:%d" % (target_ip, port))
>>>>>>> d87bbf36
            response = requests.head(
                url, headers={ "User-Agent": "Mozilla/5.0 (Windows NT 10.0; Win64; x64) AppleWebKit/537.36 (KHTML, like Gecko) Chrome/122.0.0.0 Safari/537.36 Edg/122.0.2365.80" },
                timeout=30, verify=False
            )

<<<<<<< HEAD
            if response.status_code == 401:
                logging.debug("Web enrollment seems enabled over %s" % channel)
                return True
        except requests.exceptions.Timeout:
            logging.debug("Web enrollment seems disabled over %s" % channel)
=======
            return response.status_code == 401
        except requests.exceptions.Timeout:
>>>>>>> d87bbf36
            return False
        except Exception as e:
            logging.warning(
                "Got error while trying to check for web enrollment: %s" % e
            )

        return None

    def test_channel_binding(self, ca: LDAPEntry):
        target_name = ca.get("dNSHostName")
        target_ip = self.target.resolver.resolve(target_name)

        try:
            logging.debug("Testing Channel Binding. Performing connection to %s without CB" % target_name)
            connection_without_cb = self.test_https_ntlm(target_ip, channel_binding=False)

            if connection_without_cb:
                logging.info("Channel Binding not enforced for %s" % target_name)
                return False
            
            logging.debug("Performing connection to %s with CB" % target_name)
            connection_with_cb = self.test_https_ntlm(target_ip, channel_binding=True)
            if connection_with_cb:
                logging.info("Channel Binding enforced for %s" % target_name)
                return True
        except Exception as e:
            logging.warning("Got error while trying to check for channel binding: %s" % e)
            return None    
        return None

    def test_https_ntlm(self, target_ip: str, channel_binding: bool):
        path = '/certsrv'
        session = HTTPSConnection(target_ip, timeout=30, context=ssl._create_unverified_context())
        session.request('GET', path)
        res = session.getresponse()
        res.read()
        
        if res.status != 401:
            logging.debug('Status code returned: %d. Authentication does not seem required for URL' % res.status)
            return False
        try:
            if 'NTLM' not in res.getheader('WWW-Authenticate') and 'Negotiate' not in res.getheader('WWW-Authenticate'):
                logging.error('NTLM Auth not offered by URL, offered protocols: %s' % res.getheader('WWW-Authenticate'))
                return False
            if 'NTLM' in res.getheader('WWW-Authenticate'):
                authenticationMethod = "NTLM"
            elif 'Negotiate' in res.getheader('WWW-Authenticate'):
                authenticationMethod = "Negotiate"
        except (KeyError, TypeError):
            logging.error('No authentication requested by the server %s' % target_ip)
            return False

        #NTLM Negotiate
        type1 = getNTLMSSPType1('', self.target.domain)
        negotiate = base64.b64encode(type1.getData()).decode("ascii")
        headers = {'Authorization':'%s %s' % (authenticationMethod, negotiate)}
        session.request('GET', path ,headers=headers)

        # NTLM Challenge from Server
        res = session.getresponse()
        res.read()
        try:
            serverChallengeBase64 = re.search(('%s ([a-zA-Z0-9+/]+={0,2})' % authenticationMethod), res.getheader('WWW-Authenticate')).group(1)
            serverChallenge = base64.b64decode(serverChallengeBase64)
        except (IndexError, KeyError, AttributeError):
            logging.error('No NTLM challenge returned from server')
            return False

        if struct.unpack('B', serverChallenge[:1])[0] == SPNEGO_NegTokenResp.SPNEGO_NEG_TOKEN_RESP:
            respToken2 = SPNEGO_NegTokenResp(serverChallenge)
            type2 = respToken2['ResponseToken']
        else:
            type2 = serverChallenge

        cb = b''
        if channel_binding:
            # Compute Channel Binding
            sock = socket.socket(socket.AF_INET, socket.SOCK_STREAM)
            sock.settimeout(1)
            sslsock = ssl._create_unverified_context().wrap_socket(sock, server_hostname=target_ip)
            sslsock.connect((target_ip, 443))
            peer_cert = sslsock.getpeercert(True)
            # From: https://github.com/ly4k/ldap3/commit/87f5760e5a68c2f91eac8ba375f4ea3928e2b9e0#diff-c782b790cfa0a948362bf47d72df8ddd6daac12e5757afd9d371d89385b27ef6R1383
            from hashlib import sha256,md5
            # Ugly but effective, to get the digest of the X509 DER in bytes
            peer_certificate_sha256  = sha256(peer_cert).digest()
        
            channel_binding_struct = b''
            initiator_address = b'\x00'*8
            acceptor_address = b'\x00'*8

            # https://datatracker.ietf.org/doc/html/rfc5929#section-4
            application_data_raw = b'tls-server-end-point:' + peer_certificate_sha256
            len_application_data = len(application_data_raw).to_bytes(4, byteorder='little', signed = False)
            application_data = len_application_data
            application_data += application_data_raw
            channel_binding_struct += initiator_address
            channel_binding_struct += acceptor_address
            channel_binding_struct += application_data
            cb = md5(channel_binding_struct).digest()

        # NTLM Auth
        type3, exportedSessionKey = getNTLMSSPType3(type1, bytes(type2), self.target.username, self.target.password, self.target.domain, channel_binding_value=cb)

        auth = base64.b64encode(type3.getData()).decode("ascii")
        headers = {'Authorization':'%s %s' % (authenticationMethod, auth)}
        session.request('GET', path, headers=headers)
        res = session.getresponse()
        logging.debug(res.status)
        if res.status in (200, 301):
            return  True
        if res.status == 401:
            return False
        return None
        

    def get_certificate_templates(self) -> List[LDAPEntry]:
        templates = self.connection.search(
            "(objectclass=pkicertificatetemplate)",
            search_base="CN=Certificate Templates,CN=Public Key Services,CN=Services,%s"
            % self.connection.configuration_path,
            attributes=[
                "cn",
                "name",
                "displayName",
                "pKIExpirationPeriod",
                "pKIOverlapPeriod",
                "msPKI-Enrollment-Flag",
                "msPKI-Private-Key-Flag",
                "msPKI-Certificate-Name-Flag",
                "msPKI-Certificate-Policy",
                "msPKI-Minimal-Key-Size",
                "msPKI-RA-Signature",
                "msPKI-Template-Schema-Version",
                "msPKI-RA-Application-Policies",
                "pKIExtendedKeyUsage",
                "nTSecurityDescriptor",
                "objectGUID",
                "whenCreated",
                "whenChanged",
                "msPKI-Template-Schema-Version"
            ],
            query_sd=True,
        )

        return templates

    def get_issuance_policies(self) -> List[LDAPEntry]:
        templates = self.connection.search(
            "(objectclass=msPKI-Enterprise-Oid)",
            search_base="CN=OID,CN=Public Key Services,CN=Services,%s"
            % self.connection.configuration_path,
            attributes=[
                "cn",
                "name",
                "displayName",
                "msDS-OIDToGroupLink",
                "msPKI-Cert-Template-OID",
                "nTSecurityDescriptor",
                "objectGUID",
            ],
            query_sd=True,
        )

        return templates

    def get_certificate_authorities(self) -> List[LDAPEntry]:
        cas = self.connection.search(
            "(&(objectClass=pKIEnrollmentService))",
            search_base="CN=Enrollment Services,CN=Public Key Services,CN=Services,%s"
            % self.connection.configuration_path,
            attributes=[
                "cn",
                "name",
                "dNSHostName",
                "cACertificateDN",
                "cACertificate",
                "certificateTemplates",
                "objectGUID",
            ],
        )

        return cas

    def get_users(self) -> List[LDAPEntry]:
        users = self.connection.search(
            "(objectclass=user)",
            search_base="%s"
            % self.connection.default_path,
            attributes=[
                "samAccountName",
                "altSecurityIdentities"
            ],
            query_sd=True,
        )

        return users
    
    def get_mapping_vulnerabilities(self, users: LDAPEntry):

        weak_mapping_users =  []

        for user in users :  
            # Search for ESC14_B_C_D
            mappings = user["attributes"]["altSecurityIdentities"]
            weak_mapping_criteria = ["X509:<RFC822>", "X509:<S>"]
            for mapping in mappings:
                # Identify weak mappings
                if any(criteria in mapping for criteria in weak_mapping_criteria) or ("X509:<I>" in mapping and "<S>" in mapping):
                    # Weak Mapping found
                    weak_mapping_users.append("\"%s\" is configured with weak mapping : %s" % (user["attributes"]["samAccountName"],mapping))
        return weak_mapping_users


    def security_to_bloodhound_aces(self, security: ActiveDirectorySecurity) -> List:
        aces = []

        owner = self.connection.lookup_sid(security.owner)

        aces.append(
            {
                "PrincipalSID": owner.get("objectSid"),
                "PrincipalType": owner.get("objectType"),
                "RightName": "Owns",
                "IsInherited": False,
            }
        )

        for sid, rights in security.aces.items():
            is_inherited = rights["inherited"]
            principal = self.connection.lookup_sid(sid)

            standard_rights = rights["rights"].to_list()

            for right in standard_rights:
                aces.append(
                    {
                        "PrincipalSID": principal.get("objectSid"),
                        "PrincipalType": principal.get("objectType"),
                        "RightName": str(right),
                        "IsInherited": is_inherited,
                    }
                )

            extended_rights = rights["extended_rights"]

            for extended_right in extended_rights:
                aces.append(
                    {
                        "PrincipalSID": principal.get("objectSid"),
                        "PrincipalType": principal.get("objectType"),
                        "RightName": EXTENDED_RIGHTS_MAP[extended_right].replace(
                            "-", ""
                        )
                        if extended_right in EXTENDED_RIGHTS_MAP
                        else extended_right,
                        "IsInherited": is_inherited,
                    }
                )

        return aces

    def get_template_properties(
        self, template: LDAPEntry, template_properties: dict = None
    ) -> dict:
        properties_map = {
            "cn": "Template Name",
            "displayName": "Display Name",
            "cas": "Certificate Authorities",
            "enabled": "Enabled",
            "client_authentication": "Client Authentication",
            "enrollment_agent": "Enrollment Agent",
            "any_purpose": "Any Purpose",
            "enrollee_supplies_subject": "Enrollee Supplies Subject",
            "certificate_name_flag": "Certificate Name Flag",
            "enrollment_flag": "Enrollment Flag",
            "private_key_flag": "Private Key Flag",
            "extended_key_usage": "Extended Key Usage",
            "requires_manager_approval": "Requires Manager Approval",
            "requires_key_archival": "Requires Key Archival",
            "application_policies": "Application Policies",
            "authorized_signatures_required": "Authorized Signatures Required",
            "schema_version": "Schema Version",
            "validity_period": "Validity Period",
            "renewal_period": "Renewal Period",
            "msPKI-Minimal-Key-Size": "Minimum RSA Key Length",
            "whenCreated": "Template Created",
            "whenChanged": "Template Last Modified",
<<<<<<< HEAD
            "msPKI-Certificate-Policy": "Issuance Policies",
            "issuance_policies_linked_groups" : "Linked Groups",
            "msPKI-Template-Schema-Version": "Template Schema Version"
=======
            "msPKI-Template-Schema-Version": "Template Schema Version",
            "msPKI-Certificate-Policy": "Issuance Policies",
            "issuance_policies_linked_groups" : "Linked Groups"
>>>>>>> d87bbf36
        }

        if template_properties is None:
            template_properties = OrderedDict()

        for property_key, property_display in properties_map.items():
            property_value = template.get(property_key)
            if property_value is None:
                continue
            template_properties[property_display] = property_value

        return template_properties

    def get_template_permissions(self, template: LDAPEntry):
        security = CertifcateSecurity(template.get("nTSecurityDescriptor"))
        permissions = {}
        enrollment_permissions = {}
        enrollment_rights = []
        all_extended_rights = []

        for sid, rights in security.aces.items():
            if self.hide_admins and is_admin_sid(sid):
                continue

            if (
                ( rights['rights'] & ACTIVE_DIRECTORY_RIGHTS.EXTENDED_RIGHT ) and
                ( EXTENDED_RIGHTS_NAME_MAP["Enroll"] in rights["extended_rights"] )
            ):
                enrollment_rights.append(self.connection.lookup_sid(sid).get("name"))
            if (
                ( rights['rights'] & ACTIVE_DIRECTORY_RIGHTS.EXTENDED_RIGHT ) and
                ( EXTENDED_RIGHTS_NAME_MAP["All-Extended-Rights"] in rights["extended_rights"] )
            ):
                all_extended_rights.append(self.connection.lookup_sid(sid).get("name"))

        if len(enrollment_rights) > 0:
            enrollment_permissions["Enrollment Rights"] = enrollment_rights

        if len(all_extended_rights) > 0:
            enrollment_permissions["All Extended Rights"] = all_extended_rights

        if len(enrollment_permissions) > 0:
            permissions["Enrollment Permissions"] = enrollment_permissions

        object_control_permissions = {}
        if not self.hide_admins or not is_admin_sid(security.owner):
            object_control_permissions["Owner"] = self.connection.lookup_sid(
                security.owner
            ).get("name")

        rights_mapping = [
            (CERTIFICATE_RIGHTS.GENERIC_ALL, [], "Full Control Principals"),
            (CERTIFICATE_RIGHTS.WRITE_OWNER, [], "Write Owner Principals"),
            (CERTIFICATE_RIGHTS.WRITE_DACL, [], "Write Dacl Principals"),
        ]
        write_permissions = {}

        for sid, rights in security.aces.items():
            if self.hide_admins and is_admin_sid(sid):
                continue

            extended_rights = rights["extended_rights"]
            rights = rights["rights"]
            sid = self.connection.lookup_sid(sid).get("name")

            for (right, principal_list, _) in rights_mapping:
                if right in rights:
                    if rights & ACTIVE_DIRECTORY_RIGHTS.EXTENDED_RIGHT:
                        principal_list.append(sid)
            
            if( 
                ( CERTIFICATE_RIGHTS.WRITE_PROPERTY in rights ) and
                ( rights & ACTIVE_DIRECTORY_RIGHTS.EXTENDED_RIGHT )
            ):
                for extended_right in extended_rights:
                    resolved_extended_right = EXTENDED_RIGHTS_MAP.get(extended_right, extended_right)
                    principal_list = write_permissions.get(resolved_extended_right, [])
                    if sid not in principal_list:
                        principal_list.append(sid)
                    write_permissions[resolved_extended_right] = principal_list
        
        for extended_right, principal_list in write_permissions.items():
            rights_mapping.append(
                (
                CERTIFICATE_RIGHTS.WRITE_PROPERTY,
                principal_list,
                f"Write Property {extended_right}"
                )
            )
        
        for _, principal_list, name in rights_mapping:
            if len(principal_list) > 0:
                object_control_permissions[name] = principal_list

        if len(object_control_permissions) > 0:
            permissions["Object Control Permissions"] = object_control_permissions

        return permissions

    def get_template_vulnerabilities(self, template: LDAPEntry):
        def list_sids(sids: List[str]):
            sids_mapping = list(
                map(
                    lambda sid: repr(self.connection.lookup_sid(sid).get("name")),
                    sids,
                )
            )
            if len(sids_mapping) == 1:
                return sids_mapping[0]

            return ", ".join(sids_mapping[:-1]) + " and " + sids_mapping[-1]

        if template.get("vulnerabilities"):
            return template.get("vulnerabilities")

        vulnerabilities = {}

        user_can_enroll, enrollable_sids = self.can_user_enroll_in_template(template)

        if (
            not template.get("requires_manager_approval")
            and not template.get("authorized_signatures_required") > 0
        ):
            # ESC1
            if (
                user_can_enroll
                and template.get("enrollee_supplies_subject")
                and template.get("client_authentication")
            ):
                vulnerabilities["ESC1"] = (
                    "%s can enroll, enrollee supplies subject and template allows client authentication"
                    % list_sids(enrollable_sids)
                )

            # ESC2
            if user_can_enroll and template.get("any_purpose"):
                vulnerabilities["ESC2"] = (
                    "%s can enroll and template can be used for any purpose"
                    % list_sids(enrollable_sids)
                )

            # ESC3
            if user_can_enroll and template.get("enrollment_agent"):
                vulnerabilities["ESC3.1"] = (
                    "%s can enroll and template has Certificate Request Agent EKU set"
                    % list_sids(enrollable_sids)
                )

            # ESC9
            if (
                user_can_enroll
                and template.get("no_security_extension")
                and template.get("client_authentication")
            ):
                vulnerabilities[
                    "ESC9"
                ] = "%s can enroll and template has no security extension" % list_sids(
                    enrollable_sids
                )

            # ESC13
            if (
                user_can_enroll
                and template.get("client_authentication")
                and template.get("msPKI-Certificate-Policy")
                and template.get("issuance_policies_linked_groups")
            ):
                vulnerabilities[
                    "ESC13"
                ] = "%s can enroll, template allows client authentication and issuance policy is linked to group %s" % (list_sids(
                    enrollable_sids
                ), template.get("issuance_policies_linked_groups"))
<<<<<<< HEAD
=======


>>>>>>> d87bbf36
            # ESC15 Check: User can enroll, enrollee supplies subject, and schema version is 1
            if (
                user_can_enroll
                and template.get("enrollee_supplies_subject")
                and template.get("msPKI-Template-Schema-Version") == 1
            ):
                vulnerabilities[
<<<<<<< HEAD
                    "ESC15*"
                ] = "%s can enroll, enrollee supplies subject and schema version is 1. *CVE-2024-49019" % list_sids(
=======
                    "ESC15"
                ] = "%s can enroll, enrollee supplies subject and schema version is 1" % list_sids(
>>>>>>> d87bbf36
                    enrollable_sids
                )

        # ESC4
        security = CertifcateSecurity(template.get("nTSecurityDescriptor"))
        owner_sid = security.owner

        if owner_sid in self.connection.get_user_sids(self.target.username, self.sid, self.dn):
            vulnerabilities[
                "ESC4"
            ] = "Template is owned by %s" % self.connection.lookup_sid(owner_sid).get(
                "name"
            )
        else:
            # No reason to show if user is already owner
            has_vulnerable_acl, vulnerable_acl_sids = self.template_has_vulnerable_acl(
                template
            )
            if has_vulnerable_acl:
                vulnerabilities["ESC4"] = "%s has dangerous permissions" % list_sids(
                    vulnerable_acl_sids
                )

        if (
            not template.get("requires_manager_approval")
            and user_can_enroll
            and template.get("client_authentication")
            and (
                template.get("schema_version") == 1
                or (
                    template.get("schema_version") > 1
                    and template.get("authorized_signatures_required") > 0
                    and template.get("application_policies") is not None
                    and "Certificate Request Agent" in template.get("application_policies")
                )
            )
        ) :
            vulnerabilities["ESC3.2"] = (
                "%s can enroll and template has schema version 1 or"
                " requires a Certificate Request Agent signature"
                % list_sids(enrollable_sids)
            )

        return vulnerabilities

    def template_has_vulnerable_acl(self, template: LDAPEntry):
        has_vulnerable_acl = False

        security = CertifcateSecurity(template.get("nTSecurityDescriptor"))
        aces = security.aces
        vulnerable_acl_sids = []
        for sid, rights in aces.items():
            if sid not in self.connection.get_user_sids(self.target.username, self.sid, self.dn):
                continue

            ad_rights = rights["rights"]
            ad_extended_rights = rights["extended_rights"]
            for right in [CERTIFICATE_RIGHTS.GENERIC_ALL, CERTIFICATE_RIGHTS.WRITE_OWNER, CERTIFICATE_RIGHTS.WRITE_DACL, CERTIFICATE_RIGHTS.GENERIC_WRITE]:
                if right in ad_rights:
                    vulnerable_acl_sids.append(sid)
                    has_vulnerable_acl = True
            
            ## WRITE_PROPERTY is only interesting if you can write the entire object
            if (
                CERTIFICATE_RIGHTS.WRITE_PROPERTY in ad_rights and
                ( '00000000-0000-0000-0000-000000000000' in ad_extended_rights and ad_rights & ACTIVE_DIRECTORY_RIGHTS.EXTENDED_RIGHT )
            ):
                vulnerable_acl_sids.append(sid)
                has_vulnerable_acl = True

        return has_vulnerable_acl, vulnerable_acl_sids

    def can_user_enroll_in_template(self, template: LDAPEntry):
        user_can_enroll = False

        security = CertifcateSecurity(template.get("nTSecurityDescriptor"))
        aces = security.aces
        enrollable_sids = []
        for sid, rights in aces.items():
            if sid not in self.connection.get_user_sids(self.target.username, self.sid, self.dn):
                continue

            if (
                ( EXTENDED_RIGHTS_NAME_MAP["All-Extended-Rights"] in rights["extended_rights"] and rights['rights'] & ACTIVE_DIRECTORY_RIGHTS.EXTENDED_RIGHT )
                or ( EXTENDED_RIGHTS_NAME_MAP["Enroll"] in rights["extended_rights"] and rights['rights'] & ACTIVE_DIRECTORY_RIGHTS.EXTENDED_RIGHT )
                or CERTIFICATE_RIGHTS.GENERIC_ALL in rights["rights"]
            ):
                enrollable_sids.append(sid)
                user_can_enroll = True

        return user_can_enroll, enrollable_sids

    def get_ca_properties(self, ca: LDAPEntry, ca_properties: dict = None) -> dict:
        properties_map = {
            "name": "CA Name",
            "dNSHostName": "DNS Name",
            "cACertificateDN": "Certificate Subject",
            "serial_number": "Certificate Serial Number",
            "validity_start": "Certificate Validity Start",
            "validity_end": "Certificate Validity End",
            "web_enrollment": "Web Enrollment",
            "user_specified_san": "User Specified SAN",
            "request_disposition": "Request Disposition",
            "enforce_encrypt_icertrequest": "Enforce Encryption for Requests",
        }

        if ca_properties is None:
            ca_properties = OrderedDict()

        for property_key, property_display in properties_map.items():
            property_value = ca.get(property_key)
            if property_value is None:
                continue
            ca_properties[property_display] = property_value

        return ca_properties

    def get_ca_permissions(self, ca: LDAPEntry):
        security = ca.get("security")

        ca_permissions = {}
        access_rights = {}
        if security is not None:
            if not self.hide_admins or not is_admin_sid(security.owner):
                ca_permissions["Owner"] = self.connection.lookup_sid(
                    security.owner
                ).get("name")

            for sid, rights in security.aces.items():
                if self.hide_admins and is_admin_sid(sid):
                    continue
                ca_rights = rights["rights"].to_list()
                for ca_right in ca_rights:
                    if ca_right not in access_rights:
                        access_rights[ca_right] = [
                            self.connection.lookup_sid(sid).get("name")
                        ]
                    else:
                        access_rights[ca_right].append(
                            self.connection.lookup_sid(sid).get("name")
                        )

            ca_permissions["Access Rights"] = access_rights

        return ca_permissions

    def get_ca_vulnerabilities(self, ca: LDAPEntry):
        def list_sids(sids: List[str]):
            sids_mapping = list(
                map(
                    lambda sid: repr(self.connection.lookup_sid(sid).get("name")),
                    sids,
                )
            )
            if len(sids_mapping) == 1:
                return sids_mapping[0]

            return ", ".join(sids_mapping[:-1]) + " and " + sids_mapping[-1]

        if ca.get("vulnerabilities"):
            return ca.get("vulnerabilities")

        vulnerabilities = {}

        # ESC6
        if (
            ca.get("user_specified_san") == "Enabled"
            and ca.get("request_disposition") == "Issue"
        ):
            vulnerabilities[
                "ESC6"
            ] = "Enrollees can specify SAN and Request Disposition is set to Issue. Does not work after May 2022"

        # ESC7
        has_vulnerable_acl, vulnerable_acl_sids = self.ca_has_vulnerable_acl(ca)
        if has_vulnerable_acl:
            vulnerabilities["ESC7"] = "%s has dangerous permissions" % list_sids(
                vulnerable_acl_sids
            )

        # ESC8
        web_enrollment = ca.get("web_enrollment")
        if web_enrollment and ca.get("request_disposition") in ["Issue", "Unknown"]:
            if web_enrollment['http'] is not None and web_enrollment['http']['enabled']:# HTTP only 
                vulnerabilities["ESC8"] = (
                    "Web Enrollment is enabled over HTTP and Request Disposition is set to %s"
                    % ca.get("request_disposition")
                )
            if web_enrollment['https'] is not None and web_enrollment['https']['enabled'] and not web_enrollment['https']['channel_binding']:# HTTPS only 
                vulnerabilities["ESC8"] = (
                    "Web Enrollment is enabled over HTTPS, Channel Binding is disabled and Request Disposition is set to %s"
                    % ca.get("request_disposition")
                )
            if web_enrollment['http'] is not None and web_enrollment['https'] is not None and web_enrollment['http']['enabled'] and web_enrollment['https']['enabled'] and not web_enrollment['https']['channel_binding']:# HTTP and HTTPS 
                vulnerabilities["ESC8"] = (
                    "Web Enrollment is enabled over HTTP and HTTPS, Channel Binding is disabled and Request Disposition is set to %s"
                    % ca.get("request_disposition")
                )

        # ESC11
        if (
            ca.get("enforce_encrypt_icertrequest") == "Disabled"
            and ca.get("request_disposition") == "Issue"
        ):
            vulnerabilities[
                "ESC11"
            ] = "Encryption is not enforced for ICPR requests and Request Disposition is set to Issue"

        # ESC14
        if (self.esc14) :
            logging.info("Finding users with weak explicit mappings")
            users = self.get_users()
            mapping_vulnerabilities = self.get_mapping_vulnerabilities(users)
            logging.info("Found %d users with weak explicit mapping" %(len(mapping_vulnerabilities)))
            if (len(mapping_vulnerabilities) >0):
                self.trailing_output = "\n" + "\n".join(mapping_vulnerabilities)

        return vulnerabilities

    def ca_has_vulnerable_acl(self, ca: LDAPEntry):
        has_vulnerable_acl = False
        vulnerable_acl_sids = []

        security = ca.get("security")
        if security is None:
            return has_vulnerable_acl, vulnerable_acl_sids

        aces = security.aces
        for sid, rights in aces.items():
            if sid not in self.connection.get_user_sids(self.target.username, self.sid, self.dn):
                continue

            ad_rights = rights["rights"]
            if any(
                right in ad_rights
                for right in [
                    CERTIFICATION_AUTHORITY_RIGHTS.MANAGE_CA,
                    CERTIFICATION_AUTHORITY_RIGHTS.MANAGE_CERTIFICATES,
                ]
            ):
                vulnerable_acl_sids.append(sid)
                has_vulnerable_acl = True

        return has_vulnerable_acl, vulnerable_acl_sids

    def get_oid_properties(
            self, oid: LDAPEntry, oid_properties: dict = None
        ) -> dict:
            properties_map = {
                "cn": "Issuance Policy Name",
                "displayName": "Display Name",
                "templates": "Certificate Template(s)",
                "linked_group" : "Linked Group"
            }

            if oid_properties is None:
                oid_properties = OrderedDict()

            for property_key, property_display in properties_map.items():
                property_value = oid.get(property_key)
                if property_value is None:
                    continue
                oid_properties[property_display] = property_value

            return oid_properties

    def get_oid_permissions(self, oid: LDAPEntry):
        security = IssuancePolicySecurity(oid.get("nTSecurityDescriptor"))
        oid_permissions = {}
        access_rights = {}
        if security is not None:
            if not self.hide_admins or not is_admin_sid(security.owner):
                oid_permissions["Owner"] = self.connection.lookup_sid(
                    security.owner
                ).get("name")

            for sid, rights in security.aces.items():
                if self.hide_admins and is_admin_sid(sid):
                    continue
                oid_rights = rights["rights"].to_list()
                for oid_right in oid_rights:
                    if oid_right not in access_rights:
                        access_rights[oid_right] = [
                            self.connection.lookup_sid(sid).get("name")
                        ]
                    else:
                        access_rights[oid_right].append(
                            self.connection.lookup_sid(sid).get("name")
                        )

            oid_permissions["Access Rights"] = access_rights

        return oid_permissions


    def get_oid_vulnerabilities(self, oid: LDAPEntry):
        def list_sids(sids: List[str]):
            sids_mapping = list(
                map(
                    lambda sid: repr(self.connection.lookup_sid(sid).get("name")),
                    sids,
                )
            )
            if len(sids_mapping) == 1:
                return sids_mapping[0]

            return ", ".join(sids_mapping[:-1]) + " and " + sids_mapping[-1]

        if oid.get("vulnerabilities"):
            return oid.get("vulnerabilities")

        vulnerabilities = {}

        # ESC13
        security = IssuancePolicySecurity(oid.get("nTSecurityDescriptor"))
        owner_sid = security.owner

        if owner_sid in self.connection.get_user_sids(self.target.username):
            vulnerabilities[
                "ESC13"
            ] = "Issuance Policy OID is owned by %s" % self.connection.lookup_sid(owner_sid).get(
                "name"
            )
        else:
            has_vulnerable_acl, vulnerable_acl_sids = self.oid_has_vulnerable_acl(
                oid
            )
            if has_vulnerable_acl:
                vulnerabilities["ESC13"] = "%s has dangerous permissions" % list_sids(
                    vulnerable_acl_sids
                )

        return vulnerabilities

    def oid_has_vulnerable_acl(self, oid: LDAPEntry):
        has_vulnerable_acl = False

        security = IssuancePolicySecurity(oid.get("nTSecurityDescriptor"))
        aces = security.aces
        vulnerable_acl_sids = []
        for sid, rights in aces.items():
            if sid not in self.connection.get_user_sids(self.target.username):
                continue

            ad_rights = rights["rights"]
            if any(
                right in ad_rights
                for right in [
                    ISSUANCE_POLICY_RIGHTS.GENERIC_ALL,
                    ISSUANCE_POLICY_RIGHTS.WRITE_OWNER,
                    ISSUANCE_POLICY_RIGHTS.WRITE_DACL,
                    ISSUANCE_POLICY_RIGHTS.WRITE_PROPERTY,
                ]
            ):
                vulnerable_acl_sids.append(sid)
                has_vulnerable_acl = True

        return has_vulnerable_acl, vulnerable_acl_sids


def entry(options: argparse.Namespace) -> None:
    target = Target.from_options(options, dc_as_target=True)
    del options.target

    find = Find(target=target, **vars(options))
    find.find()<|MERGE_RESOLUTION|>--- conflicted
+++ resolved
@@ -3,13 +3,9 @@
 import copy
 import json
 import os
-<<<<<<< HEAD
 import re
 import requests
 import ssl
-=======
-import requests
->>>>>>> d87bbf36
 import socket
 import struct
 import time
@@ -23,10 +19,7 @@
 
 from asn1crypto import x509
 from certipy.lib.constants import (
-<<<<<<< HEAD
     ISSUANCE_POLICY_RIGHTS,
-=======
->>>>>>> d87bbf36
     ACTIVE_DIRECTORY_RIGHTS,
     CERTIFICATE_RIGHTS,
     CERTIFICATION_AUTHORITY_RIGHTS,
@@ -296,20 +289,12 @@
                     else:
                         oid.set("templates", [template.get("name")])
                         oid.set("templates_ids", [object_id])
-<<<<<<< HEAD
                     if linked_group:
                         oid.set("linked_group", linked_group)
                         if "issuance_policies_linked_groups" in template["attributes"].keys():
                             template.get("issuance_policies_linked_groups").append(linked_group)
                         else:
                             template.set("issuance_policies_linked_groups", [linked_group])
-=======
-                    oid.set("linked_group", linked_group)
-                    if "issuance_policies_linked_groups" in template["attributes"].keys():
-                        template.get("issuance_policies_linked_groups").append(linked_group)
-                    else:
-                        template.set("issuance_policies_linked_groups", [linked_group])
->>>>>>> d87bbf36
 
         logging.info(
             "Found %d OID%s linked to %s"
@@ -380,19 +365,10 @@
 
                 web_enrollment = {"http": {"enabled": None}, "https": {"enabled": None, "channel_binding": None}}
                 try:
-<<<<<<< HEAD
                     web_enrollment['http']['enabled'] = self.check_web_enrollment(ca, 'http')
                     web_enrollment['https']['enabled'] = self.check_web_enrollment(ca, 'https')
                     if web_enrollment['https']['enabled']:
                         web_enrollment['https']['channel_binding'] = self.test_channel_binding(ca)
-=======
-                    for port in (80, 443):
-                        web_enrollment = self.check_web_enrollment(ca, port)
-                        web_enrollment = "Enabled" if web_enrollment else "Disabled"
-
-                        if web_enrollment == "Enabled":
-                            break
->>>>>>> d87bbf36
                 except Exception as e:
                     logging.warning(
                         "Failed to check Web Enrollment for CA %s: %s"
@@ -905,42 +881,26 @@
             )
         )
 
-<<<<<<< HEAD
     def check_web_enrollment(self, ca: LDAPEntry, channel: str) -> bool:
-=======
-    def check_web_enrollment(self, ca: LDAPEntry, port) -> bool:
->>>>>>> d87bbf36
         target_name = ca.get("dNSHostName")
 
         target_ip = self.target.resolver.resolve(target_name)
         urllib3.disable_warnings(urllib3.exceptions.InsecureRequestWarning)
 
         try:
-<<<<<<< HEAD
             url = "%s://%s/certsrv" % (channel, target_ip)
 
             logging.debug("Connecting to %s" % url)
-=======
-            channel = "http" if port == 80 else "https"
-            url = "%s://%s/certsrv" % (channel, target_ip)
-
-            logging.debug("Connecting to %s:%d" % (target_ip, port))
->>>>>>> d87bbf36
             response = requests.head(
                 url, headers={ "User-Agent": "Mozilla/5.0 (Windows NT 10.0; Win64; x64) AppleWebKit/537.36 (KHTML, like Gecko) Chrome/122.0.0.0 Safari/537.36 Edg/122.0.2365.80" },
                 timeout=30, verify=False
             )
 
-<<<<<<< HEAD
             if response.status_code == 401:
                 logging.debug("Web enrollment seems enabled over %s" % channel)
                 return True
         except requests.exceptions.Timeout:
             logging.debug("Web enrollment seems disabled over %s" % channel)
-=======
-            return response.status_code == 401
-        except requests.exceptions.Timeout:
->>>>>>> d87bbf36
             return False
         except Exception as e:
             logging.warning(
@@ -1229,15 +1189,9 @@
             "msPKI-Minimal-Key-Size": "Minimum RSA Key Length",
             "whenCreated": "Template Created",
             "whenChanged": "Template Last Modified",
-<<<<<<< HEAD
-            "msPKI-Certificate-Policy": "Issuance Policies",
-            "issuance_policies_linked_groups" : "Linked Groups",
-            "msPKI-Template-Schema-Version": "Template Schema Version"
-=======
             "msPKI-Template-Schema-Version": "Template Schema Version",
             "msPKI-Certificate-Policy": "Issuance Policies",
             "issuance_policies_linked_groups" : "Linked Groups"
->>>>>>> d87bbf36
         }
 
         if template_properties is None:
@@ -1410,11 +1364,7 @@
                 ] = "%s can enroll, template allows client authentication and issuance policy is linked to group %s" % (list_sids(
                     enrollable_sids
                 ), template.get("issuance_policies_linked_groups"))
-<<<<<<< HEAD
-=======
-
-
->>>>>>> d87bbf36
+
             # ESC15 Check: User can enroll, enrollee supplies subject, and schema version is 1
             if (
                 user_can_enroll
@@ -1422,13 +1372,8 @@
                 and template.get("msPKI-Template-Schema-Version") == 1
             ):
                 vulnerabilities[
-<<<<<<< HEAD
                     "ESC15*"
                 ] = "%s can enroll, enrollee supplies subject and schema version is 1. *CVE-2024-49019" % list_sids(
-=======
-                    "ESC15"
-                ] = "%s can enroll, enrollee supplies subject and schema version is 1" % list_sids(
->>>>>>> d87bbf36
                     enrollable_sids
                 )
 
