--- conflicted
+++ resolved
@@ -551,12 +551,8 @@
             self.output_bloodhound_data(prefix, templates, cas)
 
         if self.text or self.json or not_specified:
-<<<<<<< HEAD
             output = self.get_output_for_text_and_json(templates, cas, oids)
 
-=======
-            output = self.get_output_for_text_and_json(templates, cas)
->>>>>>> 13aec826
             if self.text or not_specified:
                 output_text_stdout = copy.copy(output)
                 if self.trailing_output : output_text_stdout ["ESC14"] = self.trailing_output
