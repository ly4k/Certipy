--- conflicted
+++ resolved
@@ -823,7 +823,8 @@
                 "pKIExtendedKeyUsage",
                 "nTSecurityDescriptor",
                 "objectGUID",
-<<<<<<< HEAD
+                "whenCreated",
+                "whenChanged",
                 "msPKI-Template-Schema-Version"
             ],
             query_sd=True,
@@ -844,10 +845,6 @@
                 "msPKI-Cert-Template-OID",
                 "nTSecurityDescriptor",
                 "objectGUID",
-=======
-                "whenCreated",
-                "whenChanged",
->>>>>>> 95bf40ce
             ],
             query_sd=True,
         )
@@ -943,14 +940,11 @@
             "validity_period": "Validity Period",
             "renewal_period": "Renewal Period",
             "msPKI-Minimal-Key-Size": "Minimum RSA Key Length",
-<<<<<<< HEAD
+            "whenCreated": "Template Created",
+            "whenChanged": "Template Last Modified",
             "msPKI-Template-Schema-Version": "Template Schema Version",
             "msPKI-Certificate-Policy": "Issuance Policies",
             "issuance_policies_linked_groups" : "Linked Groups"
-=======
-            "whenCreated": "Template Created",
-            "whenChanged": "Template Last Modified",
->>>>>>> 95bf40ce
         }
 
         if template_properties is None:
