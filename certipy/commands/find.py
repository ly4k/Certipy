import argparse
import copy
import json
import os
import requests
import socket
import struct
import time
import urllib3
import zipfile
import csv
from collections import OrderedDict
from datetime import datetime
from typing import List

from asn1crypto import x509
from certipy.lib.constants import (
<<<<<<< HEAD
    ISSUANCE_POLICY_RIGHTS,
=======
    ACTIVE_DIRECTORY_RIGHTS,
>>>>>>> f94c1463
    CERTIFICATE_RIGHTS,
    CERTIFICATION_AUTHORITY_RIGHTS,
    EXTENDED_RIGHTS_MAP,
    EXTENDED_RIGHTS_NAME_MAP,
    MS_PKI_CERTIFICATE_NAME_FLAG,
    MS_PKI_ENROLLMENT_FLAG,
    MS_PKI_PRIVATE_KEY_FLAG,
    OID_TO_STR_MAP,
    WELLKNOWN_SIDS,
)
from certipy.lib.formatting import pretty_print
from certipy.lib.ldap import LDAPConnection, LDAPEntry
from certipy.lib.logger import logging
from certipy.lib.rpc import get_dce_rpc_from_string_binding
from certipy.lib.security import (
    ActiveDirectorySecurity,
    CertifcateSecurity,
    IssuancePolicySecurity,
    is_admin_sid,
)
from certipy.lib.target import Target
from impacket.dcerpc.v5 import rrp

from .ca import CA


def filetime_to_span(filetime: str) -> int:
    (span,) = struct.unpack("<q", filetime)

    span *= -0.0000001

    return int(span)


def span_to_str(span: int) -> str:
    if (span % 31536000 == 0) and (span // 31536000) >= 1:
        if (span / 31536000) == 1:
            return "1 year"
        return "%i years" % (span // 31536000)
    elif (span % 2592000 == 0) and (span // 2592000) >= 1:
        if (span // 2592000) == 1:
            return "1 month"
        else:
            return "%i months" % (span // 2592000)
    elif (span % 604800 == 0) and (span // 604800) >= 1:
        if (span / 604800) == 1:
            return "1 week"
        else:
            return "%i weeks" % (span // 604800)

    elif (span % 86400 == 0) and (span // 86400) >= 1:
        if (span // 86400) == 1:
            return "1 day"
        else:
            return "%i days" % (span // 86400)
    elif (span % 3600 == 0) and (span / 3600) >= 1:
        if (span // 3600) == 1:
            return "1 hour"
        else:
            return "%i hours" % (span // 3600)
    else:
        return ""


def filetime_to_str(filetime: str) -> str:
    return span_to_str(filetime_to_span(filetime))


class Find:
    def __init__(
        self,
        target: Target,
        json: bool = False,
        csv: bool = False,
        bloodhound: bool = False,
        old_bloodhound: bool = False,
        text: bool = False,
        stdout: bool = False,
        output: str = None,
        enabled: bool = False,
        oids: bool = False,
        vulnerable: bool = False,
        hide_admins: bool = False,
        sid: str = None,
        dn: str = None,
        dc_only: bool = False,
        scheme: str = "ldaps",
        connection: LDAPConnection = None,
        debug=False,
        **kwargs
    ):
        self.target = target
        self.json = json
        self.csv = csv
        self.bloodhound = bloodhound or old_bloodhound
        self.old_bloodhound = old_bloodhound
        self.text = text or stdout
        self.stdout = stdout
        self.output = output
        self.enabled = enabled
        self.oids = oids
        self.vuln = vulnerable
        self.hide_admins = hide_admins
        self.sid = sid
        self.dn = dn
        self.dc_only = dc_only
        self.scheme = scheme
        self.verbose = debug
        self.kwargs = kwargs

        self._connection = connection

    @property
    def connection(self) -> LDAPConnection:
        if self._connection is not None:
            return self._connection

        self._connection = LDAPConnection(self.target, self.scheme)
        self._connection.connect()

        return self._connection

    def open_remote_registry(self, target_ip: str, dns_host_name: str):

        dce = get_dce_rpc_from_string_binding(
            "ncacn_np:445[\\pipe\\winreg]",
            self.target,
            timeout=self.target.timeout,
            target_ip=target_ip,
            remote_name=dns_host_name,
        )

        for _ in range(3):
            try:
                dce.connect()
                dce.bind(rrp.MSRPC_UUID_RRP)
                logging.debug(
                    "Connected to remote registry at %s (%s)"
                    % (repr(self.target.remote_name), self.target.target_ip)
                )
                break
            except Exception as e:
                if "STATUS_PIPE_NOT_AVAILABLE" in str(e):
                    logging.warning(
                        (
                            "Failed to connect to remote registry. Service should be "
                            "starting now. Trying again..."
                        )
                    )
                    time.sleep(1)
                else:
                    raise e
        else:
            logging.warning("Failed to connect to remote registry")
            return None

        return dce

    def find(self):
        connection = self.connection

        if self.vuln:
            sids = connection.get_user_sids(self.target.username, self.sid, self.dn)

            if self.verbose:
                logging.debug("List of current user's SIDs:")
                for sid in sids:
                    print(
                        "     %s (%s)"
                        % (
                            self.connection.lookup_sid(sid).get("name"),
                            self.connection.lookup_sid(sid).get("objectSid"),
                        )
                    )
        else:
            sids = []

        logging.info("Finding certificate templates")

        templates = self.get_certificate_templates()

        logging.info(
            "Found %d certificate template%s"
            % (
                len(templates),
                "s" if len(templates) != 1 else "",
            )
        )

        logging.info("Finding certificate authorities")

        cas = self.get_certificate_authorities()

        logging.info(
            "Found %d certificate authorit%s"
            % (
                len(cas),
                "ies" if len(cas) != 1 else "y",
            )
        )

        no_enabled_templates = 0
        for ca in cas:
            object_id = ca.get("objectGUID").lstrip("{").rstrip("}")
            ca.set("object_id", object_id)

            ca_templates = ca.get("certificateTemplates")
            if ca_templates is None:
                ca_templates = []

            for template in templates:
                if template.get("name") in ca_templates:
                    no_enabled_templates += 1
                    if "cas" in template["attributes"].keys():
                        template.get("cas").append(ca.get("name"))
                        template.get("cas_ids").append(object_id)
                    else:
                        template.set("cas", [ca.get("name")])
                        template.set("cas_ids", [object_id])

        logging.info(
            "Found %d enabled certificate template%s"
            % (
                no_enabled_templates,
                "s" if no_enabled_templates != 1 else "",
            )
        )

        logging.info("Finding issuance policies")

        oids = self.get_issuance_policies()

        logging.info(
            "Found %d issuance polic%s"
            % (
                len(cas),
                "ies" if len(cas) != 1 else "y",
            )
        )

        no_enabled_oids = 0
        for template in templates:
            object_id = template.get("objectGUID").lstrip("{").rstrip("}")
            issuance_policies = template.get("msPKI-Certificate-Policy")
            if not isinstance(issuance_policies, list):
                if issuance_policies is None:
                    issuance_policies = []
                else:
                    issuance_policies = [issuance_policies]
            template.set("issuance_policies", issuance_policies)

            for oid in oids:
                if oid.get("msPKI-Cert-Template-OID") in issuance_policies:
                    no_enabled_oids += 1
                    linked_group = b''.join(oid.get_raw("msDS-OIDToGroupLink")).decode()
                    if "templates" in oid["attributes"].keys():
                        oid.get("templates").append(template.get("name"))
                        oid.get("templates_ids").append(object_id)
                    else:
                        oid.set("templates", [template.get("name")])
                        oid.set("templates_ids", [object_id])
                    if linked_group:
                        oid.set("linked_group", linked_group)
                        if "issuance_policies_linked_groups" in template["attributes"].keys():
                            template.get("issuance_policies_linked_groups").append(linked_group)
                        else:
                            template.set("issuance_policies_linked_groups", [linked_group])

        logging.info(
            "Found %d OID%s linked to %s"
            % (
                no_enabled_oids,
                "s" if no_enabled_oids != 1 else "",
                "templates" if no_enabled_oids != 1 else "a template",
            )
        )

        for ca in cas:

            if self.dc_only:
                user_specified_san, request_disposition, enforce_encrypt_icertrequest, security, web_enrollment = (
                    "Unknown",
                    "Unknown",
                    "Unknown",
                    None,
                    "Unknown",
                )
            else:
                user_specified_san, request_disposition, enforce_encrypt_icertrequest, security = (
                    "Unknown",
                    "Unknown",
                    "Unknown",
                    None,
                )
                try:
                    ca_name = ca.get("name")
                    ca_remote_name = ca.get("dNSHostName")
                    ca_target_ip = self.target.resolver.resolve(ca_remote_name)

                    ca_target = copy.copy(self.target)
                    ca_target.remote_name = ca_remote_name
                    ca_target.target_ip = ca_target_ip

                    ca_service = CA(ca_target, ca=ca_name)
                    edit_flags, request_disposition, interface_flags, security = ca_service.get_config()

                    if request_disposition:
                        request_disposition = (
                            "Pending" if request_disposition & 0x100 else "Issue"
                        )
                    else:
                        request_disposition = "Unknown"

                    if edit_flags:
                        user_specified_san = (edit_flags & 0x00040000) == 0x00040000
                        user_specified_san = (
                            "Enabled" if user_specified_san else "Disabled"
                        )
                    else:
                        user_specified_san = "Unknown"

                    if interface_flags:
                        enforce_encrypt_icertrequest = (interface_flags & 0x00000200) == 0x00000200
                        enforce_encrypt_icertrequest = (
                            "Enabled" if enforce_encrypt_icertrequest else "Disabled"
                        )
                    else:
                        enforce_encrypt_icertrequest = "Unknown"

                except Exception as e:
                    logging.warning(
                        "Failed to get CA security and configuration for %s: %s"
                        % (repr(ca.get("name")), e)
                    )

                try:
                    for port in (80, 443):
                        web_enrollment = self.check_web_enrollment(ca, port)
                        web_enrollment = "Enabled" if web_enrollment else "Disabled"

                        if web_enrollment == "Enabled":
                            break
                except Exception as e:
                    logging.warning(
                        "Failed to check Web Enrollment for CA %s: %s"
                        % (repr(ca.get("name")), e)
                    )
                    web_enrollment = "Unknown"

            ca.set("user_specified_san", user_specified_san)
            ca.set("request_disposition", request_disposition)
            ca.set("enforce_encrypt_icertrequest", enforce_encrypt_icertrequest)
            ca.set("security", security)
            ca.set("web_enrollment", web_enrollment)

            subject_name = ca.get("cACertificateDN")

            ca_cert = x509.Certificate.load(ca.get("cACertificate")[0])[
                "tbs_certificate"
            ]

            serial_number = hex(int(ca_cert["serial_number"]))[2:].upper()

            validity = ca_cert["validity"].native
            validity_start = str(validity["not_before"])
            validity_end = str(validity["not_after"])

            ca.set("subject_name", subject_name)
            ca.set("serial_number", serial_number)
            ca.set("validity_start", validity_start)
            ca.set("validity_end", validity_end)

        for template in templates:
            template_cas = template.get("cas")
            enabled = template_cas is not None and len(template_cas) > 0
            template.set("enabled", enabled)

            object_id = template.get("objectGUID").lstrip("{").rstrip("}")
            template.set("object_id", object_id)

            validity_period = filetime_to_str(template.get("pKIExpirationPeriod"))
            template.set("validity_period", validity_period)

            renewal_period = filetime_to_str(template.get("pKIOverlapPeriod"))
            template.set("renewal_period", renewal_period)

            certificate_name_flag = template.get("msPKI-Certificate-Name-Flag")
            if certificate_name_flag is not None:
                certificate_name_flag = MS_PKI_CERTIFICATE_NAME_FLAG(
                    int(certificate_name_flag)
                )
            else:
                certificate_name_flag = MS_PKI_CERTIFICATE_NAME_FLAG(0)
            template.set("certificate_name_flag", certificate_name_flag.to_str_list())

            enrollment_flag = template.get("msPKI-Enrollment-Flag")
            if enrollment_flag is not None:
                enrollment_flag = MS_PKI_ENROLLMENT_FLAG(int(enrollment_flag))
            else:
                enrollment_flag = MS_PKI_ENROLLMENT_FLAG(0)
            template.set("enrollment_flag", enrollment_flag.to_str_list())

            private_key_flag = template.get("msPKI-Private-Key-Flag")
            if private_key_flag is not None:
                private_key_flag = MS_PKI_PRIVATE_KEY_FLAG(int(private_key_flag))
            else:
                private_key_flag = MS_PKI_PRIVATE_KEY_FLAG(0)
            template.set("private_key_flag", private_key_flag.to_str_list())

            authorized_signatures_required = template.get("msPKI-RA-Signature")
            if authorized_signatures_required is not None:
                authorized_signatures_required = int(authorized_signatures_required)
            else:
                authorized_signatures_required = 0
            template.set(
                "authorized_signatures_required", authorized_signatures_required
            )

            schema_version = template.get("msPKI-Template-Schema-Version")
            if schema_version is not None:
                schema_version = int(schema_version)
            else:
                schema_version = 1
            template.set(
                "schema_version", schema_version
            )

            application_policies = template.get_raw("msPKI-RA-Application-Policies")
            if not isinstance(application_policies, list):
                if application_policies is None:
                    application_policies = []
                else:
                    application_policies = [application_policies]

            application_policies = list(map(lambda x: x.decode(), application_policies))

            application_policies = list(
                map(
                    lambda x: OID_TO_STR_MAP[x] if x in OID_TO_STR_MAP else x,
                    application_policies,
                )
            )
            template.set("application_policies", application_policies)

            eku = template.get_raw("pKIExtendedKeyUsage")
            if not isinstance(eku, list):
                if eku is None:
                    eku = []
                else:
                    eku = [eku]

            eku = list(map(lambda x: x.decode(), eku))

            extended_key_usage = list(
                map(lambda x: OID_TO_STR_MAP[x] if x in OID_TO_STR_MAP else x, eku)
            )
            template.set("extended_key_usage", extended_key_usage)

            any_purpose = (
                "Any Purpose" in extended_key_usage or len(extended_key_usage) == 0
            )
            template.set("any_purpose", any_purpose)

            client_authentication = any_purpose or any(
                eku in extended_key_usage
                for eku in [
                    "Client Authentication",
                    "Smart Card Logon",
                    "PKINIT Client Authentication",
                ]
            )
            template.set("client_authentication", client_authentication)

            enrollment_agent = any_purpose or any(
                eku in extended_key_usage
                for eku in [
                    "Certificate Request Agent",
                ]
            )
            template.set("enrollment_agent", enrollment_agent)

            enrollee_supplies_subject = any(
                flag in certificate_name_flag
                for flag in [
                    MS_PKI_CERTIFICATE_NAME_FLAG.ENROLLEE_SUPPLIES_SUBJECT,
                ]
            )
            template.set("enrollee_supplies_subject", enrollee_supplies_subject)

            requires_manager_approval = (
                MS_PKI_ENROLLMENT_FLAG.PEND_ALL_REQUESTS in enrollment_flag
            )
            template.set("requires_manager_approval", requires_manager_approval)

            no_security_extension = (
                MS_PKI_ENROLLMENT_FLAG.NO_SECURITY_EXTENSION in enrollment_flag
            )
            template.set("no_security_extension", no_security_extension)

            requires_key_archival = (
                MS_PKI_PRIVATE_KEY_FLAG.REQUIRE_PRIVATE_KEY_ARCHIVAL in private_key_flag
            )
            template.set("requires_key_archival", requires_key_archival)

        prefix = (
            datetime.now().strftime("%Y%m%d%H%M%S") if not self.output else self.output
        )

        not_specified = not any([self.json, self.bloodhound, self.text])

        if self.bloodhound or not_specified:
            self.output_bloodhound_data(prefix, templates, cas)

        if self.text or self.json or not_specified:
            output = self.get_output_for_text_and_json(templates, cas, oids)

            if self.text or not_specified:
                if self.stdout:
                    logging.info("Enumeration output:")
                    pretty_print(output)
                else:
                    with open("%s_Certipy.txt" % prefix, "w") as f:
                        pretty_print(output, print=lambda x: f.write(x) + f.write("\n"))
                    logging.info(
                        "Saved text output to %s" % repr("%s_Certipy.txt" % prefix)
                    )

            if self.json or not_specified:
                with open("%s_Certipy.json" % prefix, "w") as f:
                    json.dump(output, f, indent=2, default=str)

                logging.info(
                    "Saved JSON output to %s" % repr("%s_Certipy.json" % prefix)
                )

            if self.csv:
                self.save_templates_to_csv(prefix, output)
                logging.info(
                    "Saved CSV output to %s" % repr("%s_Certipy.csv" % prefix)
                )

    def save_templates_to_csv(
        self, prefix: str, output: dict[LDAPEntry],
    ):
        def flatten_dict(
            template_entries: dict, parent_key:str='', sep:str='.',
        ):
            items = []
            for key, value in template_entries.items():
                new_key = f"{parent_key}{sep}{key}" if parent_key else key
                if isinstance(value, dict):
                    if "Permissions" in key:
                        for sub_key, sub_value in value.items():
                            if 'Enrollment Permissions' in sub_key:
                                items.append((sub_key, '\n'.join(sub_value['Enrollment Rights'])))
                            elif 'Object Control Permissions' in sub_key:
                                for subsub_key, subsub_value in sub_value.items():
                                    if isinstance(subsub_value, list):
                                        items.append((subsub_key, '\n'.join(subsub_value)))
                                    else:
                                        items.append((subsub_key, subsub_value))
                    else:
                        items.append((new_key, ", ".join([f"{key}: {value}" for key, value in value.items()])))
                elif isinstance(value, list):
                    items.append((new_key, '\n'.join(value)))
                else:
                    items.append((new_key, value))
            return dict(items)
        
        column_order = ['Template Name',
                        'Display Name',
                        'Certificate Authorities',
                        'Enabled',
                        'Client Authentication',
                        'Enrollment Agent',
                        'Any Purpose',
                        'Enrollee Supplies Subject',
                        'Certificate Name Flag',
                        'Enrollment Flag',
                        'Private Key Flag',
                        'Extended Key Usage',
                        'Requires Manager Approval',
                        'Requires Key Archival',
                        'Authorized Signatures Required',
                        'Validity Period',
                        'Renewal Period',
                        'Minimum RSA Key Length',
                        'Enrollment Permissions',
                        'Owner',
                        'Write Owner Principals',
                        'Write Dacl Principals',
                        'Write Property Principals',
                        '[!] Vulnerabilities']

        with open("%s_Certipy.csv" % prefix, 'w', newline='') as csvfile:
            writer = csv.DictWriter(csvfile,
                                    fieldnames=column_order,
                                    extrasaction='ignore',
                                    delimiter=';',
                                    quoting=csv.QUOTE_ALL)
            writer.writeheader()
            writer.writerows([flatten_dict(output['Certificate Templates'][id_]) for id_ in output['Certificate Templates']])

    def get_output_for_text_and_json(
        self, templates: List[LDAPEntry], cas: List[LDAPEntry], oids: List[LDAPEntry]
    ):
        ca_entries = {}
        template_entries = {}
        oids_entries ={} 

        for template in templates:
            if self.enabled and template.get("enabled") is not True:
                continue

            vulnerabilities = self.get_template_vulnerabilities(template)
            if self.vuln and len(vulnerabilities) == 0:
                continue

            entry = OrderedDict()
            entry = self.get_template_properties(template, entry)

            permissions = self.get_template_permissions(template)
            if len(permissions) > 0:
                entry["Permissions"] = permissions

            if len(vulnerabilities) > 0:
                entry["[!] Vulnerabilities"] = vulnerabilities

            template_entries[len(template_entries)] = entry

        for ca in cas:
            entry = OrderedDict()
            entry = self.get_ca_properties(ca, entry)

            permissions = self.get_ca_permissions(ca)
            if len(permissions) > 0:
                entry["Permissions"] = permissions

            vulnerabilities = self.get_ca_vulnerabilities(ca)
            if len(vulnerabilities) > 0:
                entry["[!] Vulnerabilities"] = vulnerabilities

            ca_entries[len(ca_entries)] = entry

        if self.oids is True:
            for oid in oids:
                vulnerabilities = self.get_oid_vulnerabilities(oid)
                if self.vuln and len(vulnerabilities) == 0:
                    continue

                entry = OrderedDict()
                entry = self.get_oid_properties(oid, entry)

                permissions = self.get_oid_permissions(oid)
                if len(permissions) > 0:
                    entry["Permissions"] = permissions

                if len(vulnerabilities) > 0:
                    entry["[!] Vulnerabilities"] = vulnerabilities

                oids_entries[len(oids_entries)] = entry

        output = {}

        if len(ca_entries) == 0:
            output["Certificate Authorities"] = "[!] Could not find any CAs"
        else:
            output["Certificate Authorities"] = ca_entries

        if len(template_entries) == 0:
            output[
                "Certificate Templates"
            ] = "[!] Could not find any certificate templates"
        else:
            output["Certificate Templates"] = template_entries

        if self.oids is True:
            if len(oids_entries) == 0:
                output[
                    "Issuance Policies"
                ] = "[!] Could not find any issuance policy"
            else:
                output["Issuance Policies"] = oids_entries

        return output

    def output_bloodhound_data(
        self, prefix: str, templates: List[LDAPEntry], cas: List[LDAPEntry]
    ):
        template_entries = []
        ca_entries = []

        for template in templates:
            template_properties = OrderedDict()
            template_properties["name"] = "%s@%s" % (
                template.get("cn").upper(),
                self.connection.domain.upper(),
            )
            template_properties["highvalue"] = template.get("enabled") and any(
                [
                    all(
                        [
                            template.get("enrollee_supplies_subject"),
                            not template.get("requires_manager_approval"),
                            template.get("client_authentication"),
                        ]
                    ),
                    all(
                        [
                            template.get("enrollment_agent"),
                            not template.get("requires_manager_approval"),
                        ]
                    ),
                ]
            )

            template_properties = self.get_template_properties(
                template, template_properties
            )

            template_properties["domain"] = self.connection.domain.upper()

            if self.old_bloodhound:
                template_properties["type"] = "Certificate Template"

            security = CertifcateSecurity(template.get("nTSecurityDescriptor"))
            if security is None:
                aces = []
            else:
                aces = self.security_to_bloodhound_aces(security)

            entry = {
                "Properties": template_properties,
                "ObjectIdentifier": template.get("object_id"),
                "Aces": aces,
            }

            if not self.old_bloodhound:
                entry["cas_ids"] = template.get("cas_ids")

            template_entries.append(entry)

        for ca in cas:
            ca_properties = OrderedDict()
            ca_properties["name"] = "%s@%s" % (
                ca.get("name").upper(),
                self.connection.domain.upper(),
            )
            ca_properties[
                "highvalue"
            ] = False  # It is a high value, but the 'Enroll' will give many false positives

            ca_properties = self.get_ca_properties(ca, ca_properties)

            ca_properties["domain"] = self.connection.domain.upper()

            if self.old_bloodhound:
                ca_properties["type"] = "Enrollment Service"

            security = ca.get("security")
            if security is None:
                aces = []
            else:
                aces = self.security_to_bloodhound_aces(security)

            entry = {
                "Properties": ca_properties,
                "ObjectIdentifier": ca.get("object_id"),
                "Aces": aces,
            }

            ca_entries.append(entry)

        zipf = zipfile.ZipFile("%s_Certipy.zip" % prefix, "w")

        if self.old_bloodhound:
            gpos_filename = "%s_gpos.json" % prefix
            entries = ca_entries + template_entries
            with open(gpos_filename, "w") as f:
                json.dump(
                    {
                        "data": entries,
                        "meta": {
                            "count": len(entries),
                            "type": "gpos",
                            "version": 4,
                        },
                    },
                    f,
                    default=str,
                )
            zipf.write(gpos_filename, gpos_filename)
            os.unlink(gpos_filename)
        else:
            cas_filename = "%s_cas.json" % prefix
            with open(cas_filename, "w") as f:
                json.dump(
                    {
                        "data": ca_entries,
                        "meta": {
                            "count": len(ca_entries),
                            "type": "cas",
                            "version": 4,
                        },
                    },
                    f,
                )
            zipf.write(cas_filename, cas_filename)
            os.unlink(cas_filename)

            templates_filename = "%s_templates.json" % prefix
            with open(templates_filename, "w") as f:
                json.dump(
                    {
                        "data": template_entries,
                        "meta": {
                            "count": len(template_entries),
                            "type": "templates",
                            "version": 4,
                        },
                    },
                    f,
                    default=str,
                )
            zipf.write(templates_filename, templates_filename)
            os.unlink(templates_filename)

        zipf.close()
        logging.info(
            (
                "Saved BloodHound data to %s. Drag and drop the file into the "
                "BloodHound GUI from %s"
            )
            % (
                repr(
                    "%s_Certipy.zip" % prefix,
                ),
                "@BloodHoundAD" if self.old_bloodhound else "@ly4k",
            )
        )

    def check_web_enrollment(self, ca: LDAPEntry, port) -> bool:
        target_name = ca.get("dNSHostName")

        target_ip = self.target.resolver.resolve(target_name)
        urllib3.disable_warnings(urllib3.exceptions.InsecureRequestWarning)

        try:
            channel = "http" if port == 80 else "https"
            url = "%s://%s/certsrv" % (channel, target_ip)

            logging.debug("Connecting to %s:%d" % (target_ip, port))
            response = requests.head(
                url, headers={ "User-Agent": "Mozilla/5.0 (Windows NT 10.0; Win64; x64) AppleWebKit/537.36 (KHTML, like Gecko) Chrome/122.0.0.0 Safari/537.36 Edg/122.0.2365.80" },
                timeout=30, verify=False
            )

            return response.status_code == 401
        except requests.exceptions.Timeout:
            return False
        except Exception as e:
            logging.warning(
                "Got error while trying to check for web enrollment: %s" % e
            )

        return False

    def get_certificate_templates(self) -> List[LDAPEntry]:
        templates = self.connection.search(
            "(objectclass=pkicertificatetemplate)",
            search_base="CN=Certificate Templates,CN=Public Key Services,CN=Services,%s"
            % self.connection.configuration_path,
            attributes=[
                "cn",
                "name",
                "displayName",
                "pKIExpirationPeriod",
                "pKIOverlapPeriod",
                "msPKI-Enrollment-Flag",
                "msPKI-Private-Key-Flag",
                "msPKI-Certificate-Name-Flag",
                "msPKI-Certificate-Policy",
                "msPKI-Minimal-Key-Size",
                "msPKI-RA-Signature",
                "msPKI-Template-Schema-Version",
                "msPKI-RA-Application-Policies",
                "pKIExtendedKeyUsage",
                "nTSecurityDescriptor",
                "objectGUID",
                "whenCreated",
                "whenChanged",
            ],
            query_sd=True,
        )

        return templates

    def get_issuance_policies(self) -> List[LDAPEntry]:
        templates = self.connection.search(
            "(objectclass=msPKI-Enterprise-Oid)",
            search_base="CN=OID,CN=Public Key Services,CN=Services,%s"
            % self.connection.configuration_path,
            attributes=[
                "cn",
                "name",
                "displayName",
                "msDS-OIDToGroupLink",
                "msPKI-Cert-Template-OID",
                "nTSecurityDescriptor",
                "objectGUID",
            ],
            query_sd=True,
        )

        return templates

    def get_certificate_authorities(self) -> List[LDAPEntry]:
        cas = self.connection.search(
            "(&(objectClass=pKIEnrollmentService))",
            search_base="CN=Enrollment Services,CN=Public Key Services,CN=Services,%s"
            % self.connection.configuration_path,
            attributes=[
                "cn",
                "name",
                "dNSHostName",
                "cACertificateDN",
                "cACertificate",
                "certificateTemplates",
                "objectGUID",
            ],
        )

        return cas

    def security_to_bloodhound_aces(self, security: ActiveDirectorySecurity) -> List:
        aces = []

        owner = self.connection.lookup_sid(security.owner)

        aces.append(
            {
                "PrincipalSID": owner.get("objectSid"),
                "PrincipalType": owner.get("objectType"),
                "RightName": "Owns",
                "IsInherited": False,
            }
        )

        for sid, rights in security.aces.items():
            is_inherited = rights["inherited"]
            principal = self.connection.lookup_sid(sid)

            standard_rights = rights["rights"].to_list()

            for right in standard_rights:
                aces.append(
                    {
                        "PrincipalSID": principal.get("objectSid"),
                        "PrincipalType": principal.get("objectType"),
                        "RightName": str(right),
                        "IsInherited": is_inherited,
                    }
                )

            extended_rights = rights["extended_rights"]

            for extended_right in extended_rights:
                aces.append(
                    {
                        "PrincipalSID": principal.get("objectSid"),
                        "PrincipalType": principal.get("objectType"),
                        "RightName": EXTENDED_RIGHTS_MAP[extended_right].replace(
                            "-", ""
                        )
                        if extended_right in EXTENDED_RIGHTS_MAP
                        else extended_right,
                        "IsInherited": is_inherited,
                    }
                )

        return aces

    def get_template_properties(
        self, template: LDAPEntry, template_properties: dict = None
    ) -> dict:
        properties_map = {
            "cn": "Template Name",
            "displayName": "Display Name",
            "cas": "Certificate Authorities",
            "enabled": "Enabled",
            "client_authentication": "Client Authentication",
            "enrollment_agent": "Enrollment Agent",
            "any_purpose": "Any Purpose",
            "enrollee_supplies_subject": "Enrollee Supplies Subject",
            "certificate_name_flag": "Certificate Name Flag",
            "enrollment_flag": "Enrollment Flag",
            "private_key_flag": "Private Key Flag",
            "extended_key_usage": "Extended Key Usage",
            "requires_manager_approval": "Requires Manager Approval",
            "requires_key_archival": "Requires Key Archival",
            "application_policies": "Application Policies",
            "authorized_signatures_required": "Authorized Signatures Required",
            "schema_version": "Schema Version",
            "validity_period": "Validity Period",
            "renewal_period": "Renewal Period",
            "msPKI-Minimal-Key-Size": "Minimum RSA Key Length",
            "whenCreated": "Template Created",
            "whenChanged": "Template Last Modified",
            "msPKI-Certificate-Policy": "Issuance Policies",
            "issuance_policies_linked_groups" : "Linked Groups"
        }

        if template_properties is None:
            template_properties = OrderedDict()

        for property_key, property_display in properties_map.items():
            property_value = template.get(property_key)
            if property_value is None:
                continue
            template_properties[property_display] = property_value

        return template_properties

    def get_template_permissions(self, template: LDAPEntry):
        security = CertifcateSecurity(template.get("nTSecurityDescriptor"))
        permissions = {}
        enrollment_permissions = {}
        enrollment_rights = []
        all_extended_rights = []

        for sid, rights in security.aces.items():
            if self.hide_admins and is_admin_sid(sid):
                continue

            if (
                ( rights['rights'] & ACTIVE_DIRECTORY_RIGHTS.EXTENDED_RIGHT ) and
                ( EXTENDED_RIGHTS_NAME_MAP["Enroll"] in rights["extended_rights"] )
            ):
                enrollment_rights.append(self.connection.lookup_sid(sid).get("name"))
            if (
                ( rights['rights'] & ACTIVE_DIRECTORY_RIGHTS.EXTENDED_RIGHT ) and
                ( EXTENDED_RIGHTS_NAME_MAP["All-Extended-Rights"] in rights["extended_rights"] )
            ):
                all_extended_rights.append(self.connection.lookup_sid(sid).get("name"))

        if len(enrollment_rights) > 0:
            enrollment_permissions["Enrollment Rights"] = enrollment_rights

        if len(all_extended_rights) > 0:
            enrollment_permissions["All Extended Rights"] = all_extended_rights

        if len(enrollment_permissions) > 0:
            permissions["Enrollment Permissions"] = enrollment_permissions

        object_control_permissions = {}
        if not self.hide_admins or not is_admin_sid(security.owner):
            object_control_permissions["Owner"] = self.connection.lookup_sid(
                security.owner
            ).get("name")

        rights_mapping = [
            (CERTIFICATE_RIGHTS.GENERIC_ALL, [], "Full Control Principals"),
            (CERTIFICATE_RIGHTS.WRITE_OWNER, [], "Write Owner Principals"),
            (CERTIFICATE_RIGHTS.WRITE_DACL, [], "Write Dacl Principals"),
        ]
        write_permissions = {}

        for sid, rights in security.aces.items():
            if self.hide_admins and is_admin_sid(sid):
                continue

            extended_rights = rights["extended_rights"]
            rights = rights["rights"]
            sid = self.connection.lookup_sid(sid).get("name")

            for (right, principal_list, _) in rights_mapping:
                if right in rights:
                    if rights & ACTIVE_DIRECTORY_RIGHTS.EXTENDED_RIGHT:
                        principal_list.append(sid)
            
            if( 
                ( CERTIFICATE_RIGHTS.WRITE_PROPERTY in rights ) and
                ( rights & ACTIVE_DIRECTORY_RIGHTS.EXTENDED_RIGHT )
            ):
                for extended_right in extended_rights:
                    resolved_extended_right = EXTENDED_RIGHTS_MAP.get(extended_right, extended_right)
                    principal_list = write_permissions.get(resolved_extended_right, [])
                    if sid not in principal_list:
                        principal_list.append(sid)
                    write_permissions[resolved_extended_right] = principal_list
        
        for extended_right, principal_list in write_permissions.items():
            rights_mapping.append(
                (
                CERTIFICATE_RIGHTS.WRITE_PROPERTY,
                principal_list,
                f"Write Property {extended_right}"
                )
            )
        
        for _, principal_list, name in rights_mapping:
            if len(principal_list) > 0:
                object_control_permissions[name] = principal_list

        if len(object_control_permissions) > 0:
            permissions["Object Control Permissions"] = object_control_permissions

        return permissions

    def get_template_vulnerabilities(self, template: LDAPEntry):
        def list_sids(sids: List[str]):
            sids_mapping = list(
                map(
                    lambda sid: repr(self.connection.lookup_sid(sid).get("name")),
                    sids,
                )
            )
            if len(sids_mapping) == 1:
                return sids_mapping[0]

            return ", ".join(sids_mapping[:-1]) + " and " + sids_mapping[-1]

        if template.get("vulnerabilities"):
            return template.get("vulnerabilities")

        vulnerabilities = {}

        user_can_enroll, enrollable_sids = self.can_user_enroll_in_template(template)

        if (
            not template.get("requires_manager_approval")
            and not template.get("authorized_signatures_required") > 0
        ):
            # ESC1
            if (
                user_can_enroll
                and template.get("enrollee_supplies_subject")
                and template.get("client_authentication")
            ):
                vulnerabilities["ESC1"] = (
                    "%s can enroll, enrollee supplies subject and template allows client authentication"
                    % list_sids(enrollable_sids)
                )

            # ESC2
            if user_can_enroll and template.get("any_purpose"):
                vulnerabilities["ESC2"] = (
                    "%s can enroll and template can be used for any purpose"
                    % list_sids(enrollable_sids)
                )

            # ESC3
            if user_can_enroll and template.get("enrollment_agent"):
                vulnerabilities["ESC3.1"] = (
                    "%s can enroll and template has Certificate Request Agent EKU set"
                    % list_sids(enrollable_sids)
                )

            # ESC9
            if (
                user_can_enroll
                and template.get("no_security_extension")
                and template.get("client_authentication")
            ):
                vulnerabilities[
                    "ESC9"
                ] = "%s can enroll and template has no security extension" % list_sids(
                    enrollable_sids
                )

            # ESC13
            if (
                user_can_enroll
                and template.get("client_authentication")
                and template.get("msPKI-Certificate-Policy")
                and template.get("issuance_policies_linked_groups")
            ):
                vulnerabilities[
                    "ESC13"
                ] = "%s can enroll, template allows client authentication and issuance policy is linked to group %s" % (list_sids(
                    enrollable_sids
                ), template.get("issuance_policies_linked_groups"))

        # ESC4
        security = CertifcateSecurity(template.get("nTSecurityDescriptor"))
        owner_sid = security.owner

        if owner_sid in self.connection.get_user_sids(self.target.username, self.sid, self.dn):
            vulnerabilities[
                "ESC4"
            ] = "Template is owned by %s" % self.connection.lookup_sid(owner_sid).get(
                "name"
            )
        else:
            # No reason to show if user is already owner
            has_vulnerable_acl, vulnerable_acl_sids = self.template_has_vulnerable_acl(
                template
            )
            if has_vulnerable_acl:
                vulnerabilities["ESC4"] = "%s has dangerous permissions" % list_sids(
                    vulnerable_acl_sids
                )

        if (
            not template.get("requires_manager_approval")
            and user_can_enroll
            and template.get("client_authentication")
            and (
                template.get("schema_version") == 1
                or (
                    template.get("schema_version") > 1
                    and template.get("authorized_signatures_required") > 0
                    and template.get("application_policies") is not None
                    and "Certificate Request Agent" in template.get("application_policies")
                )
            )
        ) :
            vulnerabilities["ESC3.2"] = (
                "%s can enroll and template has schema version 1 or"
                " requires a Certificate Request Agent signature"
                % list_sids(enrollable_sids)
            )

        return vulnerabilities

    def template_has_vulnerable_acl(self, template: LDAPEntry):
        has_vulnerable_acl = False

        security = CertifcateSecurity(template.get("nTSecurityDescriptor"))
        aces = security.aces
        vulnerable_acl_sids = []
        for sid, rights in aces.items():
            if sid not in self.connection.get_user_sids(self.target.username, self.sid, self.dn):
                continue

            ad_rights = rights["rights"]
            ad_extended_rights = rights["extended_rights"]
            for right in [CERTIFICATE_RIGHTS.GENERIC_ALL, CERTIFICATE_RIGHTS.WRITE_OWNER, CERTIFICATE_RIGHTS.WRITE_DACL, CERTIFICATE_RIGHTS.GENERIC_WRITE]:
                if right in ad_rights:
                    vulnerable_acl_sids.append(sid)
                    has_vulnerable_acl = True
            
            ## WRITE_PROPERTY is only interesting if you can write the entire object
            if (
                CERTIFICATE_RIGHTS.WRITE_PROPERTY in ad_rights and
                ( '00000000-0000-0000-0000-000000000000' in ad_extended_rights and ad_rights & ACTIVE_DIRECTORY_RIGHTS.EXTENDED_RIGHT )
            ):
                vulnerable_acl_sids.append(sid)
                has_vulnerable_acl = True

        return has_vulnerable_acl, vulnerable_acl_sids

    def can_user_enroll_in_template(self, template: LDAPEntry):
        user_can_enroll = False

        security = CertifcateSecurity(template.get("nTSecurityDescriptor"))
        aces = security.aces
        enrollable_sids = []
        for sid, rights in aces.items():
            if sid not in self.connection.get_user_sids(self.target.username, self.sid, self.dn):
                continue

            if (
                ( EXTENDED_RIGHTS_NAME_MAP["All-Extended-Rights"] in rights["extended_rights"] and rights['rights'] & ACTIVE_DIRECTORY_RIGHTS.EXTENDED_RIGHT )
                or ( EXTENDED_RIGHTS_NAME_MAP["Enroll"] in rights["extended_rights"] and rights['rights'] & ACTIVE_DIRECTORY_RIGHTS.EXTENDED_RIGHT )
                or CERTIFICATE_RIGHTS.GENERIC_ALL in rights["rights"]
            ):
                enrollable_sids.append(sid)
                user_can_enroll = True

        return user_can_enroll, enrollable_sids

    def get_ca_properties(self, ca: LDAPEntry, ca_properties: dict = None) -> dict:
        properties_map = {
            "name": "CA Name",
            "dNSHostName": "DNS Name",
            "cACertificateDN": "Certificate Subject",
            "serial_number": "Certificate Serial Number",
            "validity_start": "Certificate Validity Start",
            "validity_end": "Certificate Validity End",
            "web_enrollment": "Web Enrollment",
            "user_specified_san": "User Specified SAN",
            "request_disposition": "Request Disposition",
            "enforce_encrypt_icertrequest": "Enforce Encryption for Requests",
        }

        if ca_properties is None:
            ca_properties = OrderedDict()

        for property_key, property_display in properties_map.items():
            property_value = ca.get(property_key)
            if property_value is None:
                continue
            ca_properties[property_display] = property_value

        return ca_properties

    def get_ca_permissions(self, ca: LDAPEntry):
        security = ca.get("security")

        ca_permissions = {}
        access_rights = {}
        if security is not None:
            if not self.hide_admins or not is_admin_sid(security.owner):
                ca_permissions["Owner"] = self.connection.lookup_sid(
                    security.owner
                ).get("name")

            for sid, rights in security.aces.items():
                if self.hide_admins and is_admin_sid(sid):
                    continue
                ca_rights = rights["rights"].to_list()
                for ca_right in ca_rights:
                    if ca_right not in access_rights:
                        access_rights[ca_right] = [
                            self.connection.lookup_sid(sid).get("name")
                        ]
                    else:
                        access_rights[ca_right].append(
                            self.connection.lookup_sid(sid).get("name")
                        )

            ca_permissions["Access Rights"] = access_rights

        return ca_permissions

    def get_ca_vulnerabilities(self, ca: LDAPEntry):
        def list_sids(sids: List[str]):
            sids_mapping = list(
                map(
                    lambda sid: repr(self.connection.lookup_sid(sid).get("name")),
                    sids,
                )
            )
            if len(sids_mapping) == 1:
                return sids_mapping[0]

            return ", ".join(sids_mapping[:-1]) + " and " + sids_mapping[-1]

        if ca.get("vulnerabilities"):
            return ca.get("vulnerabilities")

        vulnerabilities = {}

        # ESC6
        if (
            ca.get("user_specified_san") == "Enabled"
            and ca.get("request_disposition") == "Issue"
        ):
            vulnerabilities[
                "ESC6"
            ] = "Enrollees can specify SAN and Request Disposition is set to Issue. Does not work after May 2022"

        # ESC7
        has_vulnerable_acl, vulnerable_acl_sids = self.ca_has_vulnerable_acl(ca)
        if has_vulnerable_acl:
            vulnerabilities["ESC7"] = "%s has dangerous permissions" % list_sids(
                vulnerable_acl_sids
            )

        # ESC8
        if ca.get("web_enrollment") == "Enabled" and ca.get("request_disposition") in [
            "Issue",
            "Unknown",
        ]:
            vulnerabilities["ESC8"] = (
                "Web Enrollment is enabled and Request Disposition is set to %s"
                % ca.get("request_disposition")
            )

        # ESC11
        if (
            ca.get("enforce_encrypt_icertrequest") == "Disabled"
            and ca.get("request_disposition") == "Issue"
        ):
            vulnerabilities[
                "ESC11"
            ] = "Encryption is not enforced for ICPR requests and Request Disposition is set to Issue"

        return vulnerabilities

    def ca_has_vulnerable_acl(self, ca: LDAPEntry):
        has_vulnerable_acl = False
        vulnerable_acl_sids = []

        security = ca.get("security")
        if security is None:
            return has_vulnerable_acl, vulnerable_acl_sids

        aces = security.aces
        for sid, rights in aces.items():
            if sid not in self.connection.get_user_sids(self.target.username, self.sid, self.dn):
                continue

            ad_rights = rights["rights"]
            if any(
                right in ad_rights
                for right in [
                    CERTIFICATION_AUTHORITY_RIGHTS.MANAGE_CA,
                    CERTIFICATION_AUTHORITY_RIGHTS.MANAGE_CERTIFICATES,
                ]
            ):
                vulnerable_acl_sids.append(sid)
                has_vulnerable_acl = True

        return has_vulnerable_acl, vulnerable_acl_sids

    def get_oid_properties(
            self, oid: LDAPEntry, oid_properties: dict = None
        ) -> dict:
            properties_map = {
                "cn": "Issuance Policy Name",
                "displayName": "Display Name",
                "templates": "Certificate Template(s)",
                "linked_group" : "Linked Group"
            }

            if oid_properties is None:
                oid_properties = OrderedDict()

            for property_key, property_display in properties_map.items():
                property_value = oid.get(property_key)
                if property_value is None:
                    continue
                oid_properties[property_display] = property_value

            return oid_properties

    def get_oid_permissions(self, oid: LDAPEntry):
        security = IssuancePolicySecurity(oid.get("nTSecurityDescriptor"))
        oid_permissions = {}
        access_rights = {}
        if security is not None:
            if not self.hide_admins or not is_admin_sid(security.owner):
                oid_permissions["Owner"] = self.connection.lookup_sid(
                    security.owner
                ).get("name")

            for sid, rights in security.aces.items():
                if self.hide_admins and is_admin_sid(sid):
                    continue
                oid_rights = rights["rights"].to_list()
                for oid_right in oid_rights:
                    if oid_right not in access_rights:
                        access_rights[oid_right] = [
                            self.connection.lookup_sid(sid).get("name")
                        ]
                    else:
                        access_rights[oid_right].append(
                            self.connection.lookup_sid(sid).get("name")
                        )

            oid_permissions["Access Rights"] = access_rights

        return oid_permissions


    def get_oid_vulnerabilities(self, oid: LDAPEntry):
        def list_sids(sids: List[str]):
            sids_mapping = list(
                map(
                    lambda sid: repr(self.connection.lookup_sid(sid).get("name")),
                    sids,
                )
            )
            if len(sids_mapping) == 1:
                return sids_mapping[0]

            return ", ".join(sids_mapping[:-1]) + " and " + sids_mapping[-1]

        if oid.get("vulnerabilities"):
            return oid.get("vulnerabilities")

        vulnerabilities = {}

        # ESC13
        security = IssuancePolicySecurity(oid.get("nTSecurityDescriptor"))
        owner_sid = security.owner

        if owner_sid in self.connection.get_user_sids(self.target.username):
            vulnerabilities[
                "ESC13"
            ] = "Issuance Policy OID is owned by %s" % self.connection.lookup_sid(owner_sid).get(
                "name"
            )
        else:
            has_vulnerable_acl, vulnerable_acl_sids = self.oid_has_vulnerable_acl(
                oid
            )
            if has_vulnerable_acl:
                vulnerabilities["ESC13"] = "%s has dangerous permissions" % list_sids(
                    vulnerable_acl_sids
                )

        return vulnerabilities

    def oid_has_vulnerable_acl(self, oid: LDAPEntry):
        has_vulnerable_acl = False

        security = IssuancePolicySecurity(oid.get("nTSecurityDescriptor"))
        aces = security.aces
        vulnerable_acl_sids = []
        for sid, rights in aces.items():
            if sid not in self.connection.get_user_sids(self.target.username):
                continue

            ad_rights = rights["rights"]
            if any(
                right in ad_rights
                for right in [
                    ISSUANCE_POLICY_RIGHTS.GENERIC_ALL,
                    ISSUANCE_POLICY_RIGHTS.WRITE_OWNER,
                    ISSUANCE_POLICY_RIGHTS.WRITE_DACL,
                    ISSUANCE_POLICY_RIGHTS.WRITE_PROPERTY,
                ]
            ):
                vulnerable_acl_sids.append(sid)
                has_vulnerable_acl = True

        return has_vulnerable_acl, vulnerable_acl_sids


def entry(options: argparse.Namespace) -> None:
    target = Target.from_options(options, dc_as_target=True)
    del options.target

    find = Find(target=target, **vars(options))
    find.find()<|MERGE_RESOLUTION|>--- conflicted
+++ resolved
@@ -15,11 +15,8 @@
 
 from asn1crypto import x509
 from certipy.lib.constants import (
-<<<<<<< HEAD
     ISSUANCE_POLICY_RIGHTS,
-=======
     ACTIVE_DIRECTORY_RIGHTS,
->>>>>>> f94c1463
     CERTIFICATE_RIGHTS,
     CERTIFICATION_AUTHORITY_RIGHTS,
     EXTENDED_RIGHTS_MAP,
